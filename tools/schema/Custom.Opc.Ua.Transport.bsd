<opc:TypeDictionary
  xmlns:opc="http://opcfoundation.org/BinarySchema/"
  xmlns:xsi="http://www.w3.org/2001/XMLSchema-instance"
  xmlns:ua="http://opcfoundation.org/UA/"
  xmlns:tns="http://opcfoundation.org/UA/"
  DefaultByteOrder="LittleEndian"
  TargetNamespace="http://opcfoundation.org/UA/"
>

  <opc:Import Namespace="http://opcfoundation.org/BinarySchema/" />

<!-- Transport types begin  -->

  <opc:EnumeratedType Name="MessageType" LengthInBits="32">
    <opc:Documentation>Message Type and whether the message contains an intermediate chunk</opc:Documentation>
    <opc:EnumeratedValue Name="ACK" Value="0x4B4341" />
    <opc:EnumeratedValue Name="HEL" Value="0x4C4548" />
    <opc:EnumeratedValue Name="MSG" Value="0x47534D" />
    <opc:EnumeratedValue Name="OPN" Value="0x4E504F" />
    <opc:EnumeratedValue Name="CLO" Value="0x4F4C43" />
  </opc:EnumeratedType>
  
  <opc:EnumeratedType Name="ChunkType" LengthInBits="32">
<<<<<<< HEAD
    <opc:Documentation>Message Type and whether the message contains an intermediate chunk</opc:Documentation>
=======
    <opc:Documentation>Type of the chunk</opc:Documentation>
>>>>>>> 24604543
    <opc:EnumeratedValue Name="FINAL" Value="0x46000000" />
    <opc:EnumeratedValue Name="INTERMEDIATE" Value="0x43000000" />
    <opc:EnumeratedValue Name="ABORT" Value="0x41000000" />

  </opc:EnumeratedType>

   <opc:StructuredType Name="TcpMessageHeader">
    <opc:Documentation>TCP Header</opc:Documentation>
    <opc:Field Name="MessageTypeAndChunkType" TypeName="opc:UInt32" />
    <opc:Field Name="MessageSize" TypeName="opc:UInt32" />
  </opc:StructuredType>
  
   <opc:StructuredType Name="TcpHelloMessage">
    <opc:Documentation>Hello Message</opc:Documentation>
    <opc:Field Name="ProtocolVersion" TypeName="opc:UInt32" />
    <opc:Field Name="ReceiveBufferSize" TypeName="opc:UInt32" />
    <opc:Field Name="SendBufferSize" TypeName="opc:UInt32" />
    <opc:Field Name="MaxMessageSize" TypeName="opc:UInt32" />
	<opc:Field Name="MaxChunkCount" TypeName="opc:UInt32" />
    <opc:Field Name="EndpointUrl" TypeName="opc:String" />
  </opc:StructuredType>
  
   <opc:StructuredType Name="TcpAcknowledgeMessage">
    <opc:Documentation>Acknowledge Message</opc:Documentation>
    <opc:Field Name="ProtocolVersion" TypeName="opc:UInt32" />
    <opc:Field Name="ReceiveBufferSize" TypeName="opc:UInt32" />
    <opc:Field Name="SendBufferSize" TypeName="opc:UInt32" />
    <opc:Field Name="MaxMessageSize" TypeName="opc:UInt32" />
	<opc:Field Name="MaxChunkCount" TypeName="opc:UInt32" />
  </opc:StructuredType>
  
  <opc:StructuredType Name="SecureConversationMessageHeader">
    <opc:Documentation>Secure Layer Sequence Header</opc:Documentation>
    <opc:Field Name="MessageHeader" TypeName="opc:TcpMessageHeader" />
    <opc:Field Name="SecureChannelId" TypeName="opc:UInt32" />
  </opc:StructuredType>
  
  <opc:StructuredType Name="AsymmetricAlgorithmSecurityHeader">
    <opc:Documentation>Security Header</opc:Documentation>
    <opc:Field Name="SecurityPolicyUri" TypeName="opc:ByteString" />
    <opc:Field Name="SenderCertificate" TypeName="opc:ByteString" />
    <opc:Field Name="ReceiverCertificateThumbprint" TypeName="opc:ByteString" />
  </opc:StructuredType>
  
  <opc:StructuredType Name="SymmetricAlgorithmSecurityHeader">
    <opc:Documentation>Secure Layer Symmetric Algorithm Header</opc:Documentation>
    <opc:Field Name="TokenId" TypeName="opc:UInt32" />
  </opc:StructuredType>
  
  <opc:StructuredType Name="SequenceHeader">
    <opc:Documentation>Secure Layer Sequence Header</opc:Documentation>
    <opc:Field Name="SequenceNumber" TypeName="opc:UInt32" />
    <opc:Field Name="RequestId" TypeName="opc:UInt32"/>
  </opc:StructuredType>
  
  <opc:StructuredType Name="SecureConversationMessageFooter">
    <opc:Documentation>Secure Conversation Message Footer</opc:Documentation>
    <opc:Field Name="PaddingSize" TypeName="opc:Byte" />
    <opc:Field Name="Padding" TypeName="opc:Byte" LengthField="PaddingSize" />
    <opc:Field Name="Signature" TypeName="opc:Byte"/>
  </opc:StructuredType>
  
  <opc:StructuredType Name="SecureConversationMessageAbortBody">
    <opc:Documentation>Secure Conversation Message Abort Body</opc:Documentation>
    <opc:Field Name="Error" TypeName="opc:UInt32" />
    <opc:Field Name="Reason" TypeName="opc:String" />
  </opc:StructuredType>
 
<!-- Transport types end -->

</opc:TypeDictionary><|MERGE_RESOLUTION|>--- conflicted
+++ resolved
@@ -21,11 +21,7 @@
   </opc:EnumeratedType>
   
   <opc:EnumeratedType Name="ChunkType" LengthInBits="32">
-<<<<<<< HEAD
-    <opc:Documentation>Message Type and whether the message contains an intermediate chunk</opc:Documentation>
-=======
     <opc:Documentation>Type of the chunk</opc:Documentation>
->>>>>>> 24604543
     <opc:EnumeratedValue Name="FINAL" Value="0x46000000" />
     <opc:EnumeratedValue Name="INTERMEDIATE" Value="0x43000000" />
     <opc:EnumeratedValue Name="ABORT" Value="0x41000000" />

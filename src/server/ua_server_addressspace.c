#include "ua_server.h"
#include "ua_server_internal.h"

UA_StatusCode
UA_Server_addVariableNode(UA_Server *server, UA_Variant *value, const UA_QualifiedName browseName, 
                          UA_NodeId nodeId, const UA_NodeId parentNodeId, const UA_NodeId referenceTypeId) {
    UA_VariableNode *node = UA_VariableNode_new();
    node->value.variant = *value; // copy content
    UA_NodeId_copy(&nodeId, &node->nodeId);
    UA_QualifiedName_copy(&browseName, &node->browseName);
    UA_String_copy(&browseName.name, &node->displayName.text);
    UA_ExpandedNodeId parentId;
    UA_ExpandedNodeId_init(&parentId);
    UA_NodeId_copy(&parentNodeId, &parentId.nodeId);
    UA_AddNodesResult res = UA_Server_addNodeWithSession(server, &adminSession, (UA_Node*)node,
                                                         parentId, referenceTypeId);
    UA_Server_addReference(server, res.addedNodeId, UA_NODEID_NUMERIC(0, UA_NS0ID_HASTYPEDEFINITION),
                           UA_EXPANDEDNODEID_NUMERIC(0, value->type->typeId.identifier.numeric));
    if(res.statusCode != UA_STATUSCODE_GOOD) {
        UA_Variant_init(&node->value.variant);
        UA_VariableNode_delete(node);
    } else
        UA_free(value);
    UA_AddNodesResult_deleteMembers(&res);
    return res.statusCode;
}

UA_StatusCode
UA_Server_addObjectNode(UA_Server *server, const UA_QualifiedName browseName, UA_NodeId nodeId,
                        const UA_NodeId parentNodeId, const UA_NodeId referenceTypeId,
                        const UA_NodeId typeDefinition) {
    UA_ObjectNode *node = UA_ObjectNode_new();
    UA_NodeId_copy(&nodeId, &node->nodeId);
    UA_QualifiedName_copy(&browseName, &node->browseName);
    UA_String_copy(&browseName.name, &node->displayName.text);
    UA_ExpandedNodeId parentId; // we need an expandednodeid
    UA_ExpandedNodeId_init(&parentId);
    UA_NodeId_copy(&parentNodeId, &parentId.nodeId);
    UA_AddNodesResult res = UA_Server_addNodeWithSession(server, &adminSession, (UA_Node*)node,
                                                         parentId, referenceTypeId);
    if(res.statusCode != UA_STATUSCODE_GOOD)
        UA_ObjectNode_delete(node);
    UA_AddNodesResult_deleteMembers(&res);

    if(!UA_NodeId_isNull(&typeDefinition)) {
        UA_ExpandedNodeId typeDefid; // we need an expandednodeid
        UA_ExpandedNodeId_init(&typeDefid);
        UA_NodeId_copy(&typeDefinition, &typeDefid.nodeId);
        UA_Server_addReference(server, res.addedNodeId, UA_NODEID_NUMERIC(0, UA_NS0ID_HASTYPEDEFINITION),
                               typeDefid);
    }
    return res.statusCode;
}

UA_StatusCode
UA_Server_addDataSourceVariableNode(UA_Server *server, UA_DataSource dataSource,
                                    const UA_QualifiedName browseName, UA_NodeId nodeId,
                                    const UA_NodeId parentNodeId, const UA_NodeId referenceTypeId) {
    UA_VariableNode *node = UA_VariableNode_new();
    node->valueSource = UA_VALUESOURCE_DATASOURCE;
    node->value.dataSource = dataSource;
    UA_NodeId_copy(&nodeId, &node->nodeId);
    UA_QualifiedName_copy(&browseName, &node->browseName);
    UA_String_copy(&browseName.name, &node->displayName.text);
    UA_ExpandedNodeId parentId; // dummy exapndednodeid
    UA_ExpandedNodeId_init(&parentId);
    UA_NodeId_copy(&parentNodeId, &parentId.nodeId);
    UA_AddNodesResult res = UA_Server_addNodeWithSession(server, &adminSession, (UA_Node*)node,
                                                         parentId, referenceTypeId);
    UA_Server_addReference(server, res.addedNodeId, UA_NODEID_NUMERIC(0, UA_NS0ID_HASTYPEDEFINITION),
                           UA_EXPANDEDNODEID_NUMERIC(0, UA_NS0ID_BASEDATAVARIABLETYPE));
    if(res.statusCode != UA_STATUSCODE_GOOD)
        UA_VariableNode_delete(node);
    UA_AddNodesResult_deleteMembers(&res);
    return res.statusCode;
}

/* Userspace Version of addOneWayReferenceWithSession*/
UA_StatusCode
UA_Server_AddMonodirectionalReference(UA_Server *server, UA_NodeId sourceNodeId, UA_ExpandedNodeId targetNodeId,
                                      UA_NodeId referenceTypeId, UA_Boolean isforward) {
    UA_AddReferencesItem ref;
    UA_AddReferencesItem_init(&ref);
    UA_StatusCode retval = UA_NodeId_copy(&sourceNodeId, &ref.sourceNodeId);
    retval |= UA_ExpandedNodeId_copy(&targetNodeId, &ref.targetNodeId);
    retval |= UA_NodeId_copy(&referenceTypeId, &ref.referenceTypeId);
    if(retval != UA_STATUSCODE_GOOD)
        goto cleanup;
    
    const UA_Node *target = UA_NodeStore_get(server->nodestore, &ref.targetNodeId.nodeId);
    if(!target) {
        retval = UA_STATUSCODE_BADNODEIDINVALID;
        goto cleanup;
    }

    if(isforward == UA_TRUE)
        ref.isForward = UA_TRUE;
    ref.targetNodeClass = target->nodeClass;
    UA_NodeStore_release(target);
    retval = addOneWayReferenceWithSession(server, (UA_Session *) UA_NULL, &ref);

 cleanup:
    UA_AddReferencesItem_deleteMembers(&ref);
    return retval;
}
    

/* Adds a one-way reference to the local nodestore */
UA_StatusCode
addOneWayReferenceWithSession(UA_Server *server, UA_Session *session, const UA_AddReferencesItem *item) {
    const UA_Node *node = UA_NodeStore_get(server->nodestore, &item->sourceNodeId);
    if(!node)
        return UA_STATUSCODE_BADINTERNALERROR;
	UA_StatusCode retval = UA_STATUSCODE_GOOD;
#ifndef UA_MULTITHREADING
	size_t i = node->referencesSize;
	if(node->referencesSize < 0)
		i = 0;
    size_t refssize = (i+1) | 3; // so the realloc is not necessary every time
	UA_ReferenceNode *new_refs = UA_realloc(node->references, sizeof(UA_ReferenceNode) * refssize);
	if(!new_refs)
		retval = UA_STATUSCODE_BADOUTOFMEMORY;
	else {
		UA_ReferenceNode_init(&new_refs[i]);
		retval = UA_NodeId_copy(&item->referenceTypeId, &new_refs[i].referenceTypeId);
		new_refs[i].isInverse = !item->isForward;
		retval |= UA_ExpandedNodeId_copy(&item->targetNodeId, &new_refs[i].targetId);
		/* hack. be careful! possible only in the single-threaded case. */
		UA_Node *mutable_node = (UA_Node*)(uintptr_t)node;
		mutable_node->references = new_refs;
		if(retval != UA_STATUSCODE_GOOD) {
			UA_NodeId_deleteMembers(&new_refs[node->referencesSize].referenceTypeId);
			UA_ExpandedNodeId_deleteMembers(&new_refs[node->referencesSize].targetId);
		} else
			mutable_node->referencesSize = i+1;
	}
	UA_NodeStore_release(node);
	return retval;
#else
    UA_Node *newNode = UA_NULL;
    void (*deleteNode)(UA_Node*) = UA_NULL;
    switch(node->nodeClass) {
    case UA_NODECLASS_OBJECT:
        newNode = (UA_Node*)UA_ObjectNode_new();
        UA_ObjectNode_copy((const UA_ObjectNode*)node, (UA_ObjectNode*)newNode);
        deleteNode = (void (*)(UA_Node*))UA_ObjectNode_delete;
        break;
    case UA_NODECLASS_VARIABLE:
        newNode = (UA_Node*)UA_VariableNode_new();
        UA_VariableNode_copy((const UA_VariableNode*)node, (UA_VariableNode*)newNode);
        deleteNode = (void (*)(UA_Node*))UA_VariableNode_delete;
        break;
    case UA_NODECLASS_METHOD:
        newNode = (UA_Node*)UA_MethodNode_new();
        UA_MethodNode_copy((const UA_MethodNode*)node, (UA_MethodNode*)newNode);
        deleteNode = (void (*)(UA_Node*))UA_MethodNode_delete;
        break;
    case UA_NODECLASS_OBJECTTYPE:
        newNode = (UA_Node*)UA_ObjectTypeNode_new();
        UA_ObjectTypeNode_copy((const UA_ObjectTypeNode*)node, (UA_ObjectTypeNode*)newNode);
        deleteNode = (void (*)(UA_Node*))UA_ObjectTypeNode_delete;
        break;
    case UA_NODECLASS_VARIABLETYPE:
        newNode = (UA_Node*)UA_VariableTypeNode_new();
        UA_VariableTypeNode_copy((const UA_VariableTypeNode*)node, (UA_VariableTypeNode*)newNode);
        deleteNode = (void (*)(UA_Node*))UA_VariableTypeNode_delete;
        break;
    case UA_NODECLASS_REFERENCETYPE:
        newNode = (UA_Node*)UA_ReferenceTypeNode_new();
        UA_ReferenceTypeNode_copy((const UA_ReferenceTypeNode*)node, (UA_ReferenceTypeNode*)newNode);
        deleteNode = (void (*)(UA_Node*))UA_ReferenceTypeNode_delete;
        break;
    case UA_NODECLASS_DATATYPE:
        newNode = (UA_Node*)UA_DataTypeNode_new();
        UA_DataTypeNode_copy((const UA_DataTypeNode*)node, (UA_DataTypeNode*)newNode);
        deleteNode = (void (*)(UA_Node*))UA_DataTypeNode_delete;
        break;
    case UA_NODECLASS_VIEW:
        newNode = (UA_Node*)UA_ViewNode_new();
        UA_ViewNode_copy((const UA_ViewNode*)node, (UA_ViewNode*)newNode);
        deleteNode = (void (*)(UA_Node*))UA_ViewNode_delete;
        break;
    default:
        return UA_STATUSCODE_BADINTERNALERROR;
    }

    UA_Int32 count = node->referencesSize;
    if(count < 0)
        count = 0;
    UA_ReferenceNode *old_refs = newNode->references;
    UA_ReferenceNode *new_refs = UA_malloc(sizeof(UA_ReferenceNode)*(count+1));
    if(!new_refs) {
        deleteNode(newNode);
        UA_NodeStore_release(node);
        return UA_STATUSCODE_BADOUTOFMEMORY;
    }

    // insert the new reference
    UA_memcpy(new_refs, old_refs, sizeof(UA_ReferenceNode)*count);
    UA_ReferenceNode_init(&new_refs[count]);
    retval = UA_NodeId_copy(&item->referenceTypeId, &new_refs[count].referenceTypeId);
    new_refs[count].isInverse = !item->isForward;
    retval |= UA_ExpandedNodeId_copy(&item->targetNodeId, &new_refs[count].targetId);
    if(retval != UA_STATUSCODE_GOOD) {
        UA_Array_delete(new_refs, &UA_TYPES[UA_TYPES_REFERENCENODE], ++count);
        newNode->references = UA_NULL;
        newNode->referencesSize = 0;
        deleteNode(newNode);
        UA_NodeStore_release(node);
        return UA_STATUSCODE_BADOUTOFMEMORY;
    }

    UA_free(old_refs);
    newNode->references = new_refs;
    newNode->referencesSize = ++count;
    retval = UA_NodeStore_replace(server->nodestore, node, newNode, UA_NULL);
	UA_NodeStore_release(node);
	if(retval == UA_STATUSCODE_BADINTERNALERROR) {
		/* presumably because the node was replaced and an old version was updated at the same time.
           just try again */
		deleteNode(newNode);
		return addOneWayReferenceWithSession(server, session, item);
	}
	return retval;
#endif
}

/* userland version of addReferenceWithSession */
UA_StatusCode UA_Server_addReference(UA_Server *server, const UA_NodeId sourceId, const UA_NodeId refTypeId,
                                     const UA_ExpandedNodeId targetId) {
    UA_AddReferencesItem item;
    UA_AddReferencesItem_init(&item);
    item.sourceNodeId = sourceId;
    item.referenceTypeId = refTypeId;
    item.isForward = UA_TRUE;
    item.targetNodeId = targetId;
    return UA_Server_addReferenceWithSession(server, &adminSession, &item);
}

UA_StatusCode UA_Server_addReferenceWithSession(UA_Server *server, UA_Session *session,
                                                const UA_AddReferencesItem *item) {
    if(item->targetServerUri.length > 0)
        return UA_STATUSCODE_BADNOTIMPLEMENTED; // currently no expandednodeids are allowed

    UA_StatusCode retval = UA_STATUSCODE_GOOD;

#ifdef UA_EXTERNAL_NAMESPACES
    UA_ExternalNodeStore *ensFirst = UA_NULL;
    UA_ExternalNodeStore *ensSecond = UA_NULL;
    for(size_t j = 0;j<server->externalNamespacesSize && (!ensFirst || !ensSecond);j++) {
        if(item->sourceNodeId.namespaceIndex == server->externalNamespaces[j].index)
            ensFirst = &server->externalNamespaces[j].externalNodeStore;
        if(item->targetNodeId.nodeId.namespaceIndex == server->externalNamespaces[j].index)
            ensSecond = &server->externalNamespaces[j].externalNodeStore;
    }

    if(ensFirst) {
        // todo: use external nodestore
    } else
#endif
        retval = addOneWayReferenceWithSession(server, session, item);

    if(retval)
        return retval;

    UA_AddReferencesItem secondItem;
    secondItem = *item;
    secondItem.targetNodeId.nodeId = item->sourceNodeId;
    secondItem.sourceNodeId = item->targetNodeId.nodeId;
    secondItem.isForward = !item->isForward;
#ifdef UA_EXTERNAL_NAMESPACES
    if(ensSecond) {
        // todo: use external nodestore
    } else
#endif
        retval = addOneWayReferenceWithSession (server, session, &secondItem);

    // todo: remove reference if the second direction failed
    return retval;
} 

/* userland version of addNodeWithSession */
UA_AddNodesResult
UA_Server_addNode(UA_Server *server, UA_Node *node, const UA_ExpandedNodeId parentNodeId,
                  const UA_NodeId referenceTypeId) {
    return UA_Server_addNodeWithSession(server, &adminSession, node, parentNodeId, referenceTypeId);
}

UA_AddNodesResult
UA_Server_addNodeWithSession(UA_Server *server, UA_Session *session, UA_Node *node,
                             const UA_ExpandedNodeId parentNodeId, const UA_NodeId referenceTypeId) {
    UA_AddNodesResult result;
    UA_AddNodesResult_init(&result);

    if(node->nodeId.namespaceIndex >= server->namespacesSize) {
        result.statusCode = UA_STATUSCODE_BADNODEIDINVALID;
        return result;
    }

    const UA_Node *parent = UA_NodeStore_get(server->nodestore, &parentNodeId.nodeId);
    if(!parent) {
        result.statusCode = UA_STATUSCODE_BADPARENTNODEIDINVALID;
        return result;
    }

    const UA_ReferenceTypeNode *referenceType =
        (const UA_ReferenceTypeNode *)UA_NodeStore_get(server->nodestore, &referenceTypeId);
    if(!referenceType) {
        result.statusCode = UA_STATUSCODE_BADREFERENCETYPEIDINVALID;
        goto ret;
    }

    if(referenceType->nodeClass != UA_NODECLASS_REFERENCETYPE) {
        result.statusCode = UA_STATUSCODE_BADREFERENCETYPEIDINVALID;
        goto ret2;
    }

    if(referenceType->isAbstract == UA_TRUE) {
        result.statusCode = UA_STATUSCODE_BADREFERENCENOTALLOWED;
        goto ret2;
    }

    // todo: test if the referencetype is hierarchical
    //FIXME: a bit dirty workaround of preserving namespace
    //namespace index is assumed to be valid
    const UA_Node *managed = UA_NULL;
    UA_NodeId tempNodeid;
    UA_NodeId_init(&tempNodeid);
    UA_NodeId_copy(&node->nodeId, &tempNodeid);
    tempNodeid.namespaceIndex = 0;
    if(UA_NodeId_isNull(&tempNodeid)) {
        if(UA_NodeStore_insert(server->nodestore, node, &managed) != UA_STATUSCODE_GOOD) {
            result.statusCode = UA_STATUSCODE_BADOUTOFMEMORY;
            goto ret2;
        }
        result.addedNodeId = managed->nodeId; // cannot fail as unique nodeids are numeric
    } else {
        if(UA_NodeId_copy(&node->nodeId, &result.addedNodeId) != UA_STATUSCODE_GOOD) {
            result.statusCode = UA_STATUSCODE_BADOUTOFMEMORY;
            goto ret2;
        }

        if(UA_NodeStore_insert(server->nodestore, node, &managed) != UA_STATUSCODE_GOOD) {
            result.statusCode = UA_STATUSCODE_BADNODEIDEXISTS;  // todo: differentiate out of memory
            UA_NodeId_deleteMembers(&result.addedNodeId);
            goto ret2;
        }
    }
    
    // reference back to the parent
    UA_AddReferencesItem item;
    UA_AddReferencesItem_init(&item);
    item.sourceNodeId = managed->nodeId;
    item.referenceTypeId = referenceType->nodeId;
    item.isForward = UA_FALSE;
    item.targetNodeId.nodeId = parent->nodeId;
    UA_Server_addReferenceWithSession(server, session, &item);

    // todo: error handling. remove new node from nodestore
    UA_NodeStore_release(managed);
    
 ret2:
    UA_NodeId_deleteMembers(&tempNodeid);
    UA_NodeStore_release((const UA_Node*)referenceType);
 ret:
    UA_NodeStore_release(parent);
    return result;
}

#ifdef ENABLE_METHODCALLS
UA_StatusCode
UA_Server_addMethodNode(UA_Server *server, const UA_QualifiedName browseName, UA_NodeId nodeId,
                        const UA_ExpandedNodeId parentNodeId, const UA_NodeId referenceTypeId,
                        UA_MethodCallback method, UA_Int32 inputArgumentsSize,
                        const UA_Argument *inputArguments, UA_Int32 outputArgumentsSize,
                        const UA_Argument *outputArguments) {
    UA_MethodNode *newMethod = UA_MethodNode_new();
    UA_NodeId_copy(&nodeId, &newMethod->nodeId);
    UA_QualifiedName_copy(&browseName, &newMethod->browseName);
    UA_String_copy(&browseName.name, &newMethod->displayName.text);
    newMethod->attachedMethod = method;
    newMethod->executable = UA_TRUE;
    newMethod->userExecutable = UA_TRUE;

<<<<<<< HEAD
    UA_AddNodesResult addRes = UA_Server_addNode(server, (UA_Node *) newMethod, parentNodeId, referenceTypeId);
    if (addRes.statusCode != UA_STATUSCODE_GOOD) {
=======
    UA_ExpandedNodeId methodExpandedNodeId;
    UA_ExpandedNodeId_init(&methodExpandedNodeId);
    UA_NodeId_copy(&newMethod->nodeId, &methodExpandedNodeId.nodeId);
    
    UA_AddNodesResult addRes = UA_Server_addNode(server, (UA_Node*)newMethod, parentNodeId, referenceTypeId);
    if(addRes.statusCode != UA_STATUSCODE_GOOD) {
>>>>>>> 0debd114
        UA_MethodNode_delete(newMethod);
        return addRes.statusCode;
    }
    
<<<<<<< HEAD
    UA_ExpandedNodeId methodExpandedNodeId;
    UA_ExpandedNodeId_init(&methodExpandedNodeId);
    UA_NodeId_copy(&addRes.addedNodeId, &methodExpandedNodeId.nodeId);
    
    // Create InputArguments
=======
    /* create InputArguments */
>>>>>>> 0debd114
    UA_NodeId argId = UA_NODEID_NUMERIC(nodeId.namespaceIndex, 0); 
    UA_VariableNode *inputArgumentsVariableNode  = UA_VariableNode_new();
    UA_StatusCode retval = UA_NodeId_copy(&argId, &inputArgumentsVariableNode->nodeId);
    inputArgumentsVariableNode->browseName = UA_QUALIFIEDNAME_ALLOC(0,"InputArguments");
    inputArgumentsVariableNode->displayName = UA_LOCALIZEDTEXT_ALLOC("en_US", "InputArguments");
    inputArgumentsVariableNode->description = UA_LOCALIZEDTEXT_ALLOC("en_US", "InputArguments");
    inputArgumentsVariableNode->valueRank = 1;
    UA_Variant_setArrayCopy(&inputArgumentsVariableNode->value.variant, inputArguments,
                            inputArgumentsSize, &UA_TYPES[UA_TYPES_ARGUMENT]);
    addRes = UA_Server_addNode(server, (UA_Node*)inputArgumentsVariableNode, methodExpandedNodeId,
                               UA_NODEID_NUMERIC(0, UA_NS0ID_HASPROPERTY));
    if(addRes.statusCode != UA_STATUSCODE_GOOD) {
        UA_ExpandedNodeId_deleteMembers(&methodExpandedNodeId);
        // TODO Remove node
        return addRes.statusCode;
    }
    
    /* create OutputArguments */
    argId = UA_NODEID_NUMERIC(nodeId.namespaceIndex, 0);
    UA_VariableNode *outputArgumentsVariableNode  = UA_VariableNode_new();
    retval |= UA_NodeId_copy(&argId, &outputArgumentsVariableNode->nodeId);
    outputArgumentsVariableNode->browseName  = UA_QUALIFIEDNAME_ALLOC(0,"OutputArguments");
    outputArgumentsVariableNode->displayName = UA_LOCALIZEDTEXT_ALLOC("en_US", "OutputArguments");
    outputArgumentsVariableNode->description = UA_LOCALIZEDTEXT_ALLOC("en_US", "OutputArguments");
    outputArgumentsVariableNode->valueRank = 1;
    UA_Variant_setArrayCopy(&outputArgumentsVariableNode->value.variant, outputArguments,
                            outputArgumentsSize, &UA_TYPES[UA_TYPES_ARGUMENT]);
    addRes = UA_Server_addNode(server, (UA_Node*)outputArgumentsVariableNode, methodExpandedNodeId,
                               UA_NODEID_NUMERIC(0, UA_NS0ID_HASPROPERTY));
    UA_ExpandedNodeId_deleteMembers(&methodExpandedNodeId);
    if(addRes.statusCode != UA_STATUSCODE_GOOD)
        // TODO Remove node
        retval = addRes.statusCode;
    return retval;
}
#endif<|MERGE_RESOLUTION|>--- conflicted
+++ resolved
@@ -382,30 +382,17 @@
     newMethod->executable = UA_TRUE;
     newMethod->userExecutable = UA_TRUE;
 
-<<<<<<< HEAD
-    UA_AddNodesResult addRes = UA_Server_addNode(server, (UA_Node *) newMethod, parentNodeId, referenceTypeId);
-    if (addRes.statusCode != UA_STATUSCODE_GOOD) {
-=======
     UA_ExpandedNodeId methodExpandedNodeId;
     UA_ExpandedNodeId_init(&methodExpandedNodeId);
     UA_NodeId_copy(&newMethod->nodeId, &methodExpandedNodeId.nodeId);
     
     UA_AddNodesResult addRes = UA_Server_addNode(server, (UA_Node*)newMethod, parentNodeId, referenceTypeId);
     if(addRes.statusCode != UA_STATUSCODE_GOOD) {
->>>>>>> 0debd114
         UA_MethodNode_delete(newMethod);
         return addRes.statusCode;
     }
     
-<<<<<<< HEAD
-    UA_ExpandedNodeId methodExpandedNodeId;
-    UA_ExpandedNodeId_init(&methodExpandedNodeId);
-    UA_NodeId_copy(&addRes.addedNodeId, &methodExpandedNodeId.nodeId);
-    
-    // Create InputArguments
-=======
     /* create InputArguments */
->>>>>>> 0debd114
     UA_NodeId argId = UA_NODEID_NUMERIC(nodeId.namespaceIndex, 0); 
     UA_VariableNode *inputArgumentsVariableNode  = UA_VariableNode_new();
     UA_StatusCode retval = UA_NodeId_copy(&argId, &inputArgumentsVariableNode->nodeId);

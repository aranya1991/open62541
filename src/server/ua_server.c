#include "ua_types.h"
#include "ua_server_internal.h"
#include "ua_securechannel_manager.h"
#include "ua_session_manager.h"
#include "ua_util.h"
#include "ua_services.h"
#include "ua_nodeids.h"

#ifdef UA_ENABLE_DISCOVERY
#include "ua_client.h"
#include "ua_config_standard.h"
#endif

#ifdef UA_ENABLE_GENERATE_NAMESPACE0
#include "ua_namespaceinit_generated.h"
#endif

#ifdef UA_ENABLE_SUBSCRIPTIONS
#include "ua_subscription.h"
#endif

#if defined(UA_ENABLE_MULTITHREADING) && !defined(NDEBUG)
UA_THREAD_LOCAL bool rcu_locked = false;
#endif

#if defined(UA_ENABLE_METHODCALLS) && defined(UA_ENABLE_SUBSCRIPTIONS)
UA_THREAD_LOCAL UA_Session* methodCallSession = NULL;
#endif

static const UA_NodeId nodeIdHasSubType = {
    .namespaceIndex = 0, .identifierType = UA_NODEIDTYPE_NUMERIC,
    .identifier.numeric = UA_NS0ID_HASSUBTYPE};
static const UA_NodeId nodeIdHasComponent = {
    .namespaceIndex = 0, .identifierType = UA_NODEIDTYPE_NUMERIC,
    .identifier.numeric = UA_NS0ID_HASCOMPONENT};
static const UA_NodeId nodeIdHasProperty = {
    .namespaceIndex = 0, .identifierType = UA_NODEIDTYPE_NUMERIC,
    .identifier.numeric = UA_NS0ID_HASPROPERTY};
static const UA_NodeId nodeIdOrganizes = {
    .namespaceIndex = 0, .identifierType = UA_NODEIDTYPE_NUMERIC,
    .identifier.numeric = UA_NS0ID_ORGANIZES};

#ifndef UA_ENABLE_GENERATE_NAMESPACE0
static const UA_NodeId nodeIdNonHierarchicalReferences = {
        .namespaceIndex = 0, .identifierType = UA_NODEIDTYPE_NUMERIC,
        .identifier.numeric = UA_NS0ID_NONHIERARCHICALREFERENCES};
#endif

/**********************/
/* Namespace Handling */
/**********************/

UA_UInt16 addNamespace(UA_Server *server, const UA_String name) {
    /* Check if the namespace already exists in the server's namespace array */
    for(UA_UInt16 i=0;i<server->namespacesSize;++i) {
        if(UA_String_equal(&name, &server->namespaces[i]))
            return i;
    }

<<<<<<< HEAD
    /* Add a new namespace to the namespace array */
    server->namespaces = UA_realloc(server->namespaces,
                                    sizeof(UA_String) * (server->namespacesSize + 1));
    UA_String_copy(&nameString, &server->namespaces[server->namespacesSize]);
=======
    /* Add a new namespace to the namsepace array */
    UA_String *newNS = UA_realloc(server->namespaces,
                                  sizeof(UA_String) * (server->namespacesSize + 1));
    if(!newNS)
        return 0;
    server->namespaces = newNS;
    UA_StatusCode retval = UA_String_copy(&name, &server->namespaces[server->namespacesSize]);
    if(retval != UA_STATUSCODE_GOOD)
        return 0;
>>>>>>> 33cf90dd
    ++server->namespacesSize;
    return (UA_UInt16)(server->namespacesSize - 1);
}

UA_UInt16 UA_Server_addNamespace(UA_Server *server, const char* name) {
    /* Override const attribute to get string (dirty hack) */
    const UA_String nameString = {.length = strlen(name),
                                  .data = (UA_Byte*)(uintptr_t)name};
    return addNamespace(server, nameString);
}

#ifdef UA_ENABLE_EXTERNAL_NAMESPACES
static void UA_ExternalNamespace_init(UA_ExternalNamespace *ens) {
    ens->index = 0;
    UA_String_init(&ens->url);
}

static void UA_ExternalNamespace_deleteMembers(UA_ExternalNamespace *ens) {
    UA_String_deleteMembers(&ens->url);
    ens->externalNodeStore.destroy(ens->externalNodeStore.ensHandle);
}

static void UA_Server_deleteExternalNamespaces(UA_Server *server) {
    for(UA_UInt32 i = 0; i < server->externalNamespacesSize; ++i)
        UA_ExternalNamespace_deleteMembers(&server->externalNamespaces[i]);
    if(server->externalNamespacesSize > 0) {
        UA_free(server->externalNamespaces);
        server->externalNamespaces = NULL;
        server->externalNamespacesSize = 0;
    }
}

UA_StatusCode UA_EXPORT
UA_Server_addExternalNamespace(UA_Server *server, const UA_String *url,
                               UA_ExternalNodeStore *nodeStore,
                               UA_UInt16 *assignedNamespaceIndex) {
    if(!nodeStore)
        return UA_STATUSCODE_BADARGUMENTSMISSING;

    char urlString[256];
    if(url->length >= 256)
        return UA_STATUSCODE_BADINTERNALERROR;
    memcpy(urlString, url->data, url->length);
    urlString[url->length] = 0;

    size_t size = server->externalNamespacesSize;
    server->externalNamespaces =
        UA_realloc(server->externalNamespaces, sizeof(UA_ExternalNamespace) * (size + 1));
    server->externalNamespaces[size].externalNodeStore = *nodeStore;
    server->externalNamespaces[size].index = (UA_UInt16)server->namespacesSize;
    *assignedNamespaceIndex = (UA_UInt16)server->namespacesSize;
    UA_String_copy(url, &server->externalNamespaces[size].url);
    ++server->externalNamespacesSize;
    UA_Server_addNamespace(server, urlString);

    return UA_STATUSCODE_GOOD;
}
#endif /* UA_ENABLE_EXTERNAL_NAMESPACES*/

UA_StatusCode
UA_Server_forEachChildNodeCall(UA_Server *server, UA_NodeId parentNodeId,
                               UA_NodeIteratorCallback callback, void *handle) {
    UA_StatusCode retval = UA_STATUSCODE_GOOD;
    UA_RCU_LOCK();
    const UA_Node *parent = UA_NodeStore_get(server->nodestore, &parentNodeId);
    if(!parent) {
        UA_RCU_UNLOCK();
        return UA_STATUSCODE_BADNODEIDINVALID;
    }
    for(size_t i = 0; i < parent->referencesSize; ++i) {
        UA_ReferenceNode *ref = &parent->references[i];
        retval |= callback(ref->targetId.nodeId, ref->isInverse,
                           ref->referenceTypeId, handle);
    }
    UA_RCU_UNLOCK();
    return retval;
}

static UA_StatusCode
addReferenceInternal(UA_Server *server, const UA_NodeId sourceId, const UA_NodeId refTypeId,
                     const UA_ExpandedNodeId targetId, UA_Boolean isForward) {
    UA_AddReferencesItem item;
    UA_AddReferencesItem_init(&item);
    item.sourceNodeId = sourceId;
    item.referenceTypeId = refTypeId;
    item.isForward = isForward;
    item.targetNodeId = targetId;
    UA_RCU_LOCK();
    UA_StatusCode retval = Service_AddReferences_single(server, &adminSession, &item);
    UA_RCU_UNLOCK();
    return retval;
}

static UA_AddNodesResult
addNodeInternal(UA_Server *server, UA_Node *node, const UA_NodeId parentNodeId,
                const UA_NodeId referenceTypeId) {
    UA_AddNodesResult res;
    UA_AddNodesResult_init(&res);
    UA_RCU_LOCK();
    res.statusCode = Service_AddNodes_existing(server, &adminSession, node, &parentNodeId,
                                               &referenceTypeId, &UA_NODEID_NULL,
                                               NULL, &res.addedNodeId);
    UA_RCU_UNLOCK();
    return res;
}

static UA_AddNodesResult
addNodeInternalWithType(UA_Server *server, UA_Node *node, const UA_NodeId parentNodeId,
                        const UA_NodeId referenceTypeId, const UA_NodeId typeIdentifier) {
    UA_AddNodesResult res;
    UA_AddNodesResult_init(&res);
    UA_RCU_LOCK();
    res.statusCode = Service_AddNodes_existing(server, &adminSession, node, &parentNodeId,
                                               &referenceTypeId, &typeIdentifier,
                                               NULL, &res.addedNodeId);
    UA_RCU_UNLOCK();
    return res;
}

// delete any children of an instance without touching the object itself
static void deleteInstanceChildren(UA_Server *server, UA_NodeId *objectNodeId) {
    UA_RCU_LOCK();
  UA_BrowseDescription bDes;
  UA_BrowseDescription_init(&bDes);
  UA_NodeId_copy(objectNodeId, &bDes.nodeId );
  bDes.browseDirection = UA_BROWSEDIRECTION_FORWARD;
  bDes.nodeClassMask = UA_NODECLASS_OBJECT | UA_NODECLASS_VARIABLE | UA_NODECLASS_METHOD;
  bDes.resultMask = UA_BROWSERESULTMASK_ISFORWARD | UA_BROWSERESULTMASK_NODECLASS | UA_BROWSERESULTMASK_REFERENCETYPEINFO;
  UA_BrowseResult bRes;
  UA_BrowseResult_init(&bRes);
  Service_Browse_single(server, &adminSession, NULL, &bDes, 0, &bRes);
  for(size_t i=0; i<bRes.referencesSize; ++i) {
    UA_ReferenceDescription *rd = &bRes.references[i];
    if((rd->nodeClass == UA_NODECLASS_OBJECT || rd->nodeClass == UA_NODECLASS_VARIABLE)) 
    {
      Service_DeleteNodes_single(server, &adminSession, &rd->nodeId.nodeId, UA_TRUE) ;
    }
    else if (rd->nodeClass == UA_NODECLASS_METHOD) 
    {
      UA_DeleteReferencesItem dR;
      UA_DeleteReferencesItem_init(&dR);
      dR.sourceNodeId = *objectNodeId;
      dR.isForward = UA_TRUE;
      UA_NodeId_copy(&rd->referenceTypeId, &dR.referenceTypeId);
      UA_NodeId_copy(&rd->nodeId.nodeId, &dR.targetNodeId.nodeId);
      dR.deleteBidirectional = UA_TRUE;
      Service_DeleteReferences_single(server, &adminSession, &dR);
      UA_DeleteReferencesItem_deleteMembers(&dR);
    }
  }
  UA_BrowseResult_deleteMembers(&bRes); 
  UA_RCU_UNLOCK();
}

/**********/
/* Server */
/**********/

/* The server needs to be stopped before it can be deleted */
void UA_Server_delete(UA_Server *server) {
    // Delete the timed work
    UA_Server_deleteAllRepeatedJobs(server);

    // Delete all internal data
    UA_SecureChannelManager_deleteMembers(&server->secureChannelManager);
    UA_SessionManager_deleteMembers(&server->sessionManager);
    UA_RCU_LOCK();
    UA_NodeStore_delete(server->nodestore);
    UA_RCU_UNLOCK();
#ifdef UA_ENABLE_EXTERNAL_NAMESPACES
    UA_Server_deleteExternalNamespaces(server);
#endif
    UA_Array_delete(server->namespaces, server->namespacesSize, &UA_TYPES[UA_TYPES_STRING]);
    UA_Array_delete(server->endpointDescriptions, server->endpointDescriptionsSize,
                    &UA_TYPES[UA_TYPES_ENDPOINTDESCRIPTION]);

#ifdef UA_ENABLE_DISCOVERY
    registeredServer_list_entry *current, *temp;
    LIST_FOREACH_SAFE(current, &server->registeredServers, pointers, temp) {
        LIST_REMOVE(current, pointers);
        UA_RegisteredServer_deleteMembers(&current->registeredServer);
        UA_free(current);
    }
#endif

#ifdef UA_ENABLE_MULTITHREADING
    pthread_cond_destroy(&server->dispatchQueue_condition);
#endif
    UA_free(server);
}

/* Recurring cleanup. Removing unused and timed-out channels and sessions */
static void UA_Server_cleanup(UA_Server *server, void *_) {
    UA_DateTime nowMonotonic = UA_DateTime_nowMonotonic();
    UA_SessionManager_cleanupTimedOut(&server->sessionManager, nowMonotonic);
    UA_SecureChannelManager_cleanupTimedOut(&server->secureChannelManager, nowMonotonic);
#ifdef UA_ENABLE_DISCOVERY
    UA_Discovery_cleanupTimedOut(server, nowMonotonic);
#endif
}

static UA_StatusCode
readStatus(void *handle, const UA_NodeId nodeid, UA_Boolean sourceTimeStamp,
           const UA_NumericRange *range, UA_DataValue *value) {
    if(range) {
        value->hasStatus = true;
        value->status = UA_STATUSCODE_BADINDEXRANGEINVALID;
        return UA_STATUSCODE_GOOD;
    }

    UA_Server *server = (UA_Server*)handle;
    UA_ServerStatusDataType *status = UA_ServerStatusDataType_new();
    status->startTime = server->startTime;
    status->currentTime = UA_DateTime_now();
    status->state = UA_SERVERSTATE_RUNNING;
    status->secondsTillShutdown = 0;
    UA_BuildInfo_copy(&server->config.buildInfo, &status->buildInfo);

    value->value.type = &UA_TYPES[UA_TYPES_SERVERSTATUSDATATYPE];
    value->value.arrayLength = 0;
    value->value.data = status;
    value->value.arrayDimensionsSize = 0;
    value->value.arrayDimensions = NULL;
    value->hasValue = true;
    if(sourceTimeStamp) {
        value->hasSourceTimestamp = true;
        value->sourceTimestamp = UA_DateTime_now();
    }
    return UA_STATUSCODE_GOOD;
}

/** TODO: rework the code duplication in the getter methods **/
static UA_StatusCode
readServiceLevel(void *handle, const UA_NodeId nodeid, UA_Boolean sourceTimeStamp,
           const UA_NumericRange *range, UA_DataValue *value) {
    if(range) {
        value->hasStatus = true;
        value->status = UA_STATUSCODE_BADINDEXRANGEINVALID;
        return UA_STATUSCODE_GOOD;
    }

    value->value.type = &UA_TYPES[UA_TYPES_BYTE];
    value->value.arrayLength = 0;
    UA_Byte *byte = UA_Byte_new();
    *byte = 255;
    value->value.data = byte;
    value->value.arrayDimensionsSize = 0;
    value->value.arrayDimensions = NULL;
    value->hasValue = true;
    if(sourceTimeStamp) {
        value->hasSourceTimestamp = true;
        value->sourceTimestamp = UA_DateTime_now();
    }
    return UA_STATUSCODE_GOOD;
}

/** TODO: rework the code duplication in the getter methods **/
static UA_StatusCode
readAuditing(void *handle, const UA_NodeId nodeid, UA_Boolean sourceTimeStamp,
           const UA_NumericRange *range, UA_DataValue *value) {
    if(range) {
        value->hasStatus = true;
        value->status = UA_STATUSCODE_BADINDEXRANGEINVALID;
        return UA_STATUSCODE_GOOD;
    }

    value->value.type = &UA_TYPES[UA_TYPES_BOOLEAN];
    value->value.arrayLength = 0;
    UA_Boolean *boolean = UA_Boolean_new();
    *boolean = false;
    value->value.data = boolean;
    value->value.arrayDimensionsSize = 0;
    value->value.arrayDimensions = NULL;
    value->hasValue = true;
    if(sourceTimeStamp) {
        value->hasSourceTimestamp = true;
        value->sourceTimestamp = UA_DateTime_now();
    }
    return UA_STATUSCODE_GOOD;
}

static UA_StatusCode
readNamespaces(void *handle, const UA_NodeId nodeid, UA_Boolean sourceTimestamp,
               const UA_NumericRange *range, UA_DataValue *value) {
    if(range) {
        value->hasStatus = true;
        value->status = UA_STATUSCODE_BADINDEXRANGEINVALID;
        return UA_STATUSCODE_GOOD;
    }
    UA_Server *server = (UA_Server*)handle;
    UA_StatusCode retval;
    retval = UA_Variant_setArrayCopy(&value->value, server->namespaces,
                                     server->namespacesSize, &UA_TYPES[UA_TYPES_STRING]);
    if(retval != UA_STATUSCODE_GOOD)
        return retval;
    value->hasValue = true;
    if(sourceTimestamp) {
        value->hasSourceTimestamp = true;
        value->sourceTimestamp = UA_DateTime_now();
    }
    return UA_STATUSCODE_GOOD;
}

static UA_StatusCode
writeNamespaces(void *handle, const UA_NodeId nodeid, const UA_Variant *data,
                const UA_NumericRange *range) {
    UA_Server *server = (UA_Server*)handle;

    /* Check the data type */
    if(data->type != &UA_TYPES[UA_TYPES_STRING])
        return UA_STATUSCODE_BADTYPEMISMATCH;

    /* Check that the variant is not empty */
    if(!data->data)
        return UA_STATUSCODE_BADTYPEMISMATCH;

    /* TODO: Writing with a range is not implemented */
    if(range)
        return UA_STATUSCODE_BADINTERNALERROR;

    UA_String *newNamespaces = data->data;
    size_t newNamespacesSize = data->arrayLength;

    /* Test if we append to the existing namespaces */
    if(newNamespacesSize <= server->namespacesSize)
        return UA_STATUSCODE_BADTYPEMISMATCH;

    /* Test if the existing namespaces are unchanged */
    for(size_t i = 0; i < server->namespacesSize; ++i) {
        if(!UA_String_equal(&server->namespaces[i], &newNamespaces[i]))
            return UA_STATUSCODE_BADINTERNALERROR;
    }

    /* Add namespaces */
    for(size_t i = server->namespacesSize; i < newNamespacesSize; ++i)
        addNamespace(server, newNamespaces[i]);
    return UA_STATUSCODE_GOOD;
}

static UA_StatusCode
readCurrentTime(void *handle, const UA_NodeId nodeid, UA_Boolean sourceTimeStamp,
                const UA_NumericRange *range, UA_DataValue *value) {
    if(range) {
        value->hasStatus = true;
        value->status = UA_STATUSCODE_BADINDEXRANGEINVALID;
        return UA_STATUSCODE_GOOD;
    }
    UA_DateTime currentTime = UA_DateTime_now();
    UA_StatusCode retval = UA_Variant_setScalarCopy(&value->value, &currentTime,
                                                    &UA_TYPES[UA_TYPES_DATETIME]);
    if(retval != UA_STATUSCODE_GOOD)
        return retval;
    value->hasValue = true;
    if(sourceTimeStamp) {
        value->hasSourceTimestamp = true;
        value->sourceTimestamp = currentTime;
    }
    return UA_STATUSCODE_GOOD;
}

static void copyNames(UA_Node *node, char *name) {
    node->browseName = UA_QUALIFIEDNAME_ALLOC(0, name);
    node->displayName = UA_LOCALIZEDTEXT_ALLOC("en_US", name);
    node->description = UA_LOCALIZEDTEXT_ALLOC("en_US", name);
}

static void
addDataTypeNode(UA_Server *server, char* name, UA_UInt32 datatypeid,
                UA_Boolean isAbstract, UA_UInt32 parent) {
    UA_DataTypeNode *datatype = UA_NodeStore_newDataTypeNode();
    copyNames((UA_Node*)datatype, name);
    datatype->nodeId.identifier.numeric = datatypeid;
    datatype->isAbstract = isAbstract;
    addNodeInternal(server, (UA_Node*)datatype,
                    UA_NODEID_NUMERIC(0, parent), nodeIdHasSubType);
}

static void
addObjectTypeNode(UA_Server *server, char* name, UA_UInt32 objecttypeid,
                  UA_UInt32 parent, UA_UInt32 parentreference) {
    UA_ObjectTypeNode *objecttype = UA_NodeStore_newObjectTypeNode();
    copyNames((UA_Node*)objecttype, name);
    objecttype->nodeId.identifier.numeric = objecttypeid;
    addNodeInternal(server, (UA_Node*)objecttype, UA_NODEID_NUMERIC(0, parent),
                    UA_NODEID_NUMERIC(0, parentreference));
}

static UA_VariableTypeNode*
createVariableTypeNode(UA_Server *server, char* name, UA_UInt32 variabletypeid,
                       UA_Boolean abstract) {
    UA_VariableTypeNode *variabletype = UA_NodeStore_newVariableTypeNode();
    copyNames((UA_Node*)variabletype, name);
    variabletype->nodeId.identifier.numeric = variabletypeid;
    variabletype->isAbstract = abstract;
    return variabletype;
}

#if defined(UA_ENABLE_METHODCALLS) && defined(UA_ENABLE_SUBSCRIPTIONS)
static UA_StatusCode
GetMonitoredItems(void *handle, const UA_NodeId *objectId,
                  const UA_NodeId *sessionId, void *sessionHandle,
                  size_t inputSize, const UA_Variant *input,
                  size_t outputSize, UA_Variant *output) {
    UA_UInt32 subscriptionId = *((UA_UInt32*)(input[0].data));
    UA_Session* session = methodCallSession;
    UA_Subscription* subscription = UA_Session_getSubscriptionByID(session, subscriptionId);
    if(!subscription)
        return UA_STATUSCODE_BADSUBSCRIPTIONIDINVALID;

    UA_UInt32 sizeOfOutput = 0;
    UA_MonitoredItem* monitoredItem;
    LIST_FOREACH(monitoredItem, &subscription->monitoredItems, listEntry) {
        ++sizeOfOutput;
    }
    if(sizeOfOutput==0)
        return UA_STATUSCODE_GOOD;

    UA_UInt32* clientHandles = UA_Array_new(sizeOfOutput, &UA_TYPES[UA_TYPES_UINT32]);
    UA_UInt32* serverHandles = UA_Array_new(sizeOfOutput, &UA_TYPES[UA_TYPES_UINT32]);
    UA_UInt32 i = 0;
    LIST_FOREACH(monitoredItem, &subscription->monitoredItems, listEntry) {
        clientHandles[i] = monitoredItem->clientHandle;
        serverHandles[i] = monitoredItem->itemId;
        ++i;
    }
    UA_Variant_setArray(&output[0], clientHandles, sizeOfOutput, &UA_TYPES[UA_TYPES_UINT32]);
    UA_Variant_setArray(&output[1], serverHandles, sizeOfOutput, &UA_TYPES[UA_TYPES_UINT32]);
    return UA_STATUSCODE_GOOD;
}
#endif

UA_Server * UA_Server_new(const UA_ServerConfig config) {
    UA_Server *server = UA_calloc(1, sizeof(UA_Server));
    if(!server)
        return NULL;

    server->config = config;
    server->nodestore = UA_NodeStore_new();
    LIST_INIT(&server->repeatedJobs);

#ifdef UA_ENABLE_MULTITHREADING
    rcu_init();
    cds_wfcq_init(&server->dispatchQueue_head, &server->dispatchQueue_tail);
    cds_lfs_init(&server->mainLoopJobs);
#else
    SLIST_INIT(&server->delayedCallbacks);
#endif

#ifndef UA_ENABLE_DETERMINISTIC_RNG
    UA_random_seed((UA_UInt64)UA_DateTime_now());
#endif

    /* ns0 and ns1 */
    server->namespaces = UA_Array_new(2, &UA_TYPES[UA_TYPES_STRING]);
    server->namespaces[0] = UA_STRING_ALLOC("http://opcfoundation.org/UA/");
    UA_String_copy(&server->config.applicationDescription.applicationUri, &server->namespaces[1]);
    server->namespacesSize = 2;

    /* Create endpoints w/o endpointurl. It is added from the networklayers at startup */
    server->endpointDescriptions = UA_Array_new(server->config.networkLayersSize,
                                                &UA_TYPES[UA_TYPES_ENDPOINTDESCRIPTION]);
    server->endpointDescriptionsSize = server->config.networkLayersSize;
    for(size_t i = 0; i < server->config.networkLayersSize; ++i) {
        UA_EndpointDescription *endpoint = &server->endpointDescriptions[i];
        endpoint->securityMode = UA_MESSAGESECURITYMODE_NONE;
        endpoint->securityPolicyUri =
            UA_STRING_ALLOC("http://opcfoundation.org/UA/SecurityPolicy#None");
        endpoint->transportProfileUri =
            UA_STRING_ALLOC("http://opcfoundation.org/UA-Profile/Transport/uatcp-uasc-uabinary");

        size_t policies = 0;
        if(server->config.accessControl.enableAnonymousLogin)
            ++policies;
        if(server->config.accessControl.enableUsernamePasswordLogin)
            ++policies;
        endpoint->userIdentityTokensSize = policies;
        endpoint->userIdentityTokens = UA_Array_new(policies, &UA_TYPES[UA_TYPES_USERTOKENPOLICY]);

        size_t currentIndex = 0;
        if(server->config.accessControl.enableAnonymousLogin) {
            UA_UserTokenPolicy_init(&endpoint->userIdentityTokens[currentIndex]);
            endpoint->userIdentityTokens[currentIndex].tokenType = UA_USERTOKENTYPE_ANONYMOUS;
            endpoint->userIdentityTokens[currentIndex].policyId = UA_STRING_ALLOC(ANONYMOUS_POLICY);
            ++currentIndex;
        }
        if(server->config.accessControl.enableUsernamePasswordLogin) {
            UA_UserTokenPolicy_init(&endpoint->userIdentityTokens[currentIndex]);
            endpoint->userIdentityTokens[currentIndex].tokenType = UA_USERTOKENTYPE_USERNAME;
            endpoint->userIdentityTokens[currentIndex].policyId = UA_STRING_ALLOC(USERNAME_POLICY);
        }

        /* The standard says "the HostName specified in the Server Certificate is the
           same as the HostName contained in the endpointUrl provided in the
           EndpointDescription */
        UA_String_copy(&server->config.serverCertificate, &endpoint->serverCertificate);
        UA_ApplicationDescription_copy(&server->config.applicationDescription, &endpoint->server);

        /* copy the discovery url only once the networlayer has been started */
        // UA_String_copy(&server->config.networkLayers[i].discoveryUrl, &endpoint->endpointUrl);
    }

    UA_SecureChannelManager_init(&server->secureChannelManager, server);
    UA_SessionManager_init(&server->sessionManager, server);

    UA_Job cleanup = {.type = UA_JOBTYPE_METHODCALL,
                      .job.methodCall = {.method = UA_Server_cleanup, .data = NULL} };
    UA_Server_addRepeatedJob(server, cleanup, 10000, NULL);

#ifdef UA_ENABLE_DISCOVERY
    // Discovery service
    LIST_INIT(&server->registeredServers);
    server->registeredServersSize = 0;
#endif

    server->startTime = UA_DateTime_now();

#ifndef UA_ENABLE_GENERATE_NAMESPACE0

    /*********************************/
    /* Bootstrap reference hierarchy */
    /*********************************/

    UA_ReferenceTypeNode *references = UA_NodeStore_newReferenceTypeNode();
    copyNames((UA_Node*)references, "References");
    references->nodeId.identifier.numeric = UA_NS0ID_REFERENCES;
    references->isAbstract = true;
    references->symmetric = true;
    references->inverseName = UA_LOCALIZEDTEXT_ALLOC("en_US", "References");

    UA_ReferenceTypeNode *hassubtype = UA_NodeStore_newReferenceTypeNode();
    copyNames((UA_Node*)hassubtype, "HasSubtype");
    hassubtype->inverseName = UA_LOCALIZEDTEXT_ALLOC("en_US", "HasSupertype");
    hassubtype->nodeId.identifier.numeric = UA_NS0ID_HASSUBTYPE;
    hassubtype->isAbstract = false;
    hassubtype->symmetric = false;

    UA_RCU_LOCK();
    UA_NodeStore_insert(server->nodestore, (UA_Node*)references);
    UA_NodeStore_insert(server->nodestore, (UA_Node*)hassubtype);
    UA_RCU_UNLOCK();

    UA_ReferenceTypeNode *hierarchicalreferences = UA_NodeStore_newReferenceTypeNode();
    copyNames((UA_Node*)hierarchicalreferences, "HierarchicalReferences");
    hierarchicalreferences->nodeId.identifier.numeric = UA_NS0ID_HIERARCHICALREFERENCES;
    hierarchicalreferences->isAbstract = true;
    hierarchicalreferences->symmetric  = false;
    addNodeInternal(server, (UA_Node*)hierarchicalreferences,
                    UA_NODEID_NUMERIC(0, UA_NS0ID_REFERENCES), nodeIdHasSubType);

    UA_ReferenceTypeNode *nonhierarchicalreferences = UA_NodeStore_newReferenceTypeNode();
    copyNames((UA_Node*)nonhierarchicalreferences, "NonHierarchicalReferences");
    nonhierarchicalreferences->nodeId.identifier.numeric = UA_NS0ID_NONHIERARCHICALREFERENCES;
    nonhierarchicalreferences->isAbstract = true;
    nonhierarchicalreferences->symmetric  = false;
    addNodeInternal(server, (UA_Node*)nonhierarchicalreferences,
                    UA_NODEID_NUMERIC(0, UA_NS0ID_REFERENCES), nodeIdHasSubType);

    UA_ReferenceTypeNode *haschild = UA_NodeStore_newReferenceTypeNode();
    copyNames((UA_Node*)haschild, "HasChild");
    haschild->nodeId.identifier.numeric = UA_NS0ID_HASCHILD;
    haschild->isAbstract = false;
    haschild->symmetric  = false;
    addNodeInternal(server, (UA_Node*)haschild,
                    UA_NODEID_NUMERIC(0, UA_NS0ID_HIERARCHICALREFERENCES), nodeIdHasSubType);

    UA_ReferenceTypeNode *organizes = UA_NodeStore_newReferenceTypeNode();
    copyNames((UA_Node*)organizes, "Organizes");
    organizes->inverseName = UA_LOCALIZEDTEXT_ALLOC("en_US", "OrganizedBy");
    organizes->nodeId.identifier.numeric = UA_NS0ID_ORGANIZES;
    organizes->isAbstract = false;
    organizes->symmetric  = false;
    addNodeInternal(server, (UA_Node*)organizes,
                    UA_NODEID_NUMERIC(0, UA_NS0ID_HIERARCHICALREFERENCES), nodeIdHasSubType);

    UA_ReferenceTypeNode *haseventsource = UA_NodeStore_newReferenceTypeNode();
    copyNames((UA_Node*)haseventsource, "HasEventSource");
    haseventsource->inverseName = UA_LOCALIZEDTEXT_ALLOC("en_US", "EventSourceOf");
    haseventsource->nodeId.identifier.numeric = UA_NS0ID_HASEVENTSOURCE;
    haseventsource->isAbstract = false;
    haseventsource->symmetric  = false;
    addNodeInternal(server, (UA_Node*)haseventsource,
                    UA_NODEID_NUMERIC(0, UA_NS0ID_HIERARCHICALREFERENCES), nodeIdHasSubType);

    UA_ReferenceTypeNode *hasmodellingrule = UA_NodeStore_newReferenceTypeNode();
    copyNames((UA_Node*)hasmodellingrule, "HasModellingRule");
    hasmodellingrule->inverseName = UA_LOCALIZEDTEXT_ALLOC("en_US", "ModellingRuleOf");
    hasmodellingrule->nodeId.identifier.numeric = UA_NS0ID_HASMODELLINGRULE;
    hasmodellingrule->isAbstract = false;
    hasmodellingrule->symmetric  = false;
    addNodeInternal(server, (UA_Node*)hasmodellingrule, nodeIdNonHierarchicalReferences, nodeIdHasSubType);

    UA_ReferenceTypeNode *hasencoding = UA_NodeStore_newReferenceTypeNode();
    copyNames((UA_Node*)hasencoding, "HasEncoding");
    hasencoding->inverseName = UA_LOCALIZEDTEXT_ALLOC("en_US", "EncodingOf");
    hasencoding->nodeId.identifier.numeric = UA_NS0ID_HASENCODING;
    hasencoding->isAbstract = false;
    hasencoding->symmetric  = false;
    addNodeInternal(server, (UA_Node*)hasencoding, nodeIdNonHierarchicalReferences, nodeIdHasSubType);

    UA_ReferenceTypeNode *hasdescription = UA_NodeStore_newReferenceTypeNode();
    copyNames((UA_Node*)hasdescription, "HasDescription");
    hasdescription->inverseName = UA_LOCALIZEDTEXT_ALLOC("en_US", "DescriptionOf");
    hasdescription->nodeId.identifier.numeric = UA_NS0ID_HASDESCRIPTION;
    hasdescription->isAbstract = false;
    hasdescription->symmetric  = false;
    addNodeInternal(server, (UA_Node*)hasdescription, nodeIdNonHierarchicalReferences, nodeIdHasSubType);

    UA_ReferenceTypeNode *hastypedefinition = UA_NodeStore_newReferenceTypeNode();
    copyNames((UA_Node*)hastypedefinition, "HasTypeDefinition");
    hastypedefinition->inverseName = UA_LOCALIZEDTEXT_ALLOC("en_US", "TypeDefinitionOf");
    hastypedefinition->nodeId.identifier.numeric = UA_NS0ID_HASTYPEDEFINITION;
    hastypedefinition->isAbstract = false;
    hastypedefinition->symmetric  = false;
    addNodeInternal(server, (UA_Node*)hastypedefinition, nodeIdNonHierarchicalReferences, nodeIdHasSubType);

    UA_ReferenceTypeNode *generatesevent = UA_NodeStore_newReferenceTypeNode();
    copyNames((UA_Node*)generatesevent, "GeneratesEvent");
    generatesevent->inverseName = UA_LOCALIZEDTEXT_ALLOC("en_US", "GeneratedBy");
    generatesevent->nodeId.identifier.numeric = UA_NS0ID_GENERATESEVENT;
    generatesevent->isAbstract = false;
    generatesevent->symmetric  = false;
    addNodeInternal(server, (UA_Node*)generatesevent, nodeIdNonHierarchicalReferences, nodeIdHasSubType);

    UA_ReferenceTypeNode *aggregates = UA_NodeStore_newReferenceTypeNode();
    copyNames((UA_Node*)aggregates, "Aggregates");
    aggregates->inverseName = UA_LOCALIZEDTEXT_ALLOC("en_US", "AggregatedBy");
    aggregates->nodeId.identifier.numeric = UA_NS0ID_AGGREGATES;
    aggregates->isAbstract = false;
    aggregates->symmetric  = false;
    addNodeInternal(server, (UA_Node*)aggregates, UA_NODEID_NUMERIC(0, UA_NS0ID_HASCHILD), nodeIdHasSubType);

    /* complete bootstrap of hassubtype */
    addReferenceInternal(server, UA_NODEID_NUMERIC(0, UA_NS0ID_HASCHILD), nodeIdHasSubType,
                         UA_EXPANDEDNODEID_NUMERIC(0, UA_NS0ID_HASSUBTYPE), true);

    UA_ReferenceTypeNode *hasproperty = UA_NodeStore_newReferenceTypeNode();
    copyNames((UA_Node*)hasproperty, "HasProperty");
    hasproperty->inverseName = UA_LOCALIZEDTEXT_ALLOC("en_US", "PropertyOf");
    hasproperty->nodeId.identifier.numeric = UA_NS0ID_HASPROPERTY;
    hasproperty->isAbstract = false;
    hasproperty->symmetric  = false;
    addNodeInternal(server, (UA_Node*)hasproperty,
                    UA_NODEID_NUMERIC(0, UA_NS0ID_AGGREGATES), nodeIdHasSubType);

    UA_ReferenceTypeNode *hascomponent = UA_NodeStore_newReferenceTypeNode();
    copyNames((UA_Node*)hascomponent, "HasComponent");
    hascomponent->inverseName = UA_LOCALIZEDTEXT_ALLOC("en_US", "ComponentOf");
    hascomponent->nodeId.identifier.numeric = UA_NS0ID_HASCOMPONENT;
    hascomponent->isAbstract = false;
    hascomponent->symmetric  = false;
    addNodeInternal(server, (UA_Node*)hascomponent, UA_NODEID_NUMERIC(0, UA_NS0ID_AGGREGATES), nodeIdHasSubType);

    UA_ReferenceTypeNode *hasnotifier = UA_NodeStore_newReferenceTypeNode();
    copyNames((UA_Node*)hasnotifier, "HasNotifier");
    hasnotifier->inverseName = UA_LOCALIZEDTEXT_ALLOC("en_US", "NotifierOf");
    hasnotifier->nodeId.identifier.numeric = UA_NS0ID_HASNOTIFIER;
    hasnotifier->isAbstract = false;
    hasnotifier->symmetric  = false;
    addNodeInternal(server, (UA_Node*)hasnotifier, UA_NODEID_NUMERIC(0, UA_NS0ID_HASEVENTSOURCE), nodeIdHasSubType);

    UA_ReferenceTypeNode *hasorderedcomponent = UA_NodeStore_newReferenceTypeNode();
    copyNames((UA_Node*)hasorderedcomponent, "HasOrderedComponent");
    hasorderedcomponent->inverseName = UA_LOCALIZEDTEXT_ALLOC("en_US", "OrderedComponentOf");
    hasorderedcomponent->nodeId.identifier.numeric = UA_NS0ID_HASORDEREDCOMPONENT;
    hasorderedcomponent->isAbstract = false;
    hasorderedcomponent->symmetric  = false;
    addNodeInternal(server, (UA_Node*)hasorderedcomponent, UA_NODEID_NUMERIC(0, UA_NS0ID_HASCOMPONENT), nodeIdHasSubType);

    UA_ReferenceTypeNode *hasmodelparent = UA_NodeStore_newReferenceTypeNode();
    copyNames((UA_Node*)hasmodelparent, "HasModelParent");
    hasmodelparent->inverseName = UA_LOCALIZEDTEXT_ALLOC("en_US", "ModelParentOf");
    hasmodelparent->nodeId.identifier.numeric = UA_NS0ID_HASMODELPARENT;
    hasmodelparent->isAbstract = false;
    hasmodelparent->symmetric  = false;
    addNodeInternal(server, (UA_Node*)hasmodelparent, nodeIdNonHierarchicalReferences, nodeIdHasSubType);

    UA_ReferenceTypeNode *fromstate = UA_NodeStore_newReferenceTypeNode();
    copyNames((UA_Node*)fromstate, "FromState");
    fromstate->inverseName = UA_LOCALIZEDTEXT_ALLOC("en_US", "ToTransition");
    fromstate->nodeId.identifier.numeric = UA_NS0ID_FROMSTATE;
    fromstate->isAbstract = false;
    fromstate->symmetric  = false;
    addNodeInternal(server, (UA_Node*)fromstate, nodeIdNonHierarchicalReferences, nodeIdHasSubType);

    UA_ReferenceTypeNode *tostate = UA_NodeStore_newReferenceTypeNode();
    copyNames((UA_Node*)tostate, "ToState");
    tostate->inverseName = UA_LOCALIZEDTEXT_ALLOC("en_US", "FromTransition");
    tostate->nodeId.identifier.numeric = UA_NS0ID_TOSTATE;
    tostate->isAbstract = false;
    tostate->symmetric  = false;
    addNodeInternal(server, (UA_Node*)tostate, nodeIdNonHierarchicalReferences, nodeIdHasSubType);

    UA_ReferenceTypeNode *hascause = UA_NodeStore_newReferenceTypeNode();
    copyNames((UA_Node*)hascause, "HasCause");
    hascause->inverseName = UA_LOCALIZEDTEXT_ALLOC("en_US", "MayBeCausedBy");
    hascause->nodeId.identifier.numeric = UA_NS0ID_HASCAUSE;
    hascause->isAbstract = false;
    hascause->symmetric  = false;
    addNodeInternal(server, (UA_Node*)hascause, nodeIdNonHierarchicalReferences, nodeIdHasSubType);
    
    UA_ReferenceTypeNode *haseffect = UA_NodeStore_newReferenceTypeNode();
    copyNames((UA_Node*)haseffect, "HasEffect");
    haseffect->inverseName = UA_LOCALIZEDTEXT_ALLOC("en_US", "MayBeEffectedBy");
    haseffect->nodeId.identifier.numeric = UA_NS0ID_HASEFFECT;
    haseffect->isAbstract = false;
    haseffect->symmetric  = false;
    addNodeInternal(server, (UA_Node*)haseffect, nodeIdNonHierarchicalReferences, nodeIdHasSubType);

    UA_ReferenceTypeNode *hashistoricalconfiguration = UA_NodeStore_newReferenceTypeNode();
    copyNames((UA_Node*)hashistoricalconfiguration, "HasHistoricalConfiguration");
    hashistoricalconfiguration->inverseName = UA_LOCALIZEDTEXT_ALLOC("en_US", "HistoricalConfigurationOf");
    hashistoricalconfiguration->nodeId.identifier.numeric = UA_NS0ID_HASHISTORICALCONFIGURATION;
    hashistoricalconfiguration->isAbstract = false;
    hashistoricalconfiguration->symmetric  = false;
    addNodeInternal(server, (UA_Node*)hashistoricalconfiguration, UA_NODEID_NUMERIC(0, UA_NS0ID_AGGREGATES), nodeIdHasSubType);

    /**************/
    /* Data Types */
    /**************/

    UA_DataTypeNode *basedatatype = UA_NodeStore_newDataTypeNode();
    copyNames((UA_Node*)basedatatype, "BaseDataType");
    basedatatype->nodeId.identifier.numeric = UA_NS0ID_BASEDATATYPE;
    basedatatype->isAbstract = true;
    UA_RCU_LOCK();
    UA_NodeStore_insert(server->nodestore, (UA_Node*)basedatatype);
    UA_RCU_UNLOCK();

    addDataTypeNode(server, "Boolean", UA_NS0ID_BOOLEAN, false, UA_NS0ID_BASEDATATYPE);
    addDataTypeNode(server, "Number", UA_NS0ID_NUMBER, true, UA_NS0ID_BASEDATATYPE);
    addDataTypeNode(server, "Float", UA_NS0ID_FLOAT, false, UA_NS0ID_NUMBER);
    addDataTypeNode(server, "Double", UA_NS0ID_DOUBLE, false, UA_NS0ID_NUMBER);
    addDataTypeNode(server, "Integer", UA_NS0ID_INTEGER, true, UA_NS0ID_NUMBER);
       addDataTypeNode(server, "SByte", UA_NS0ID_SBYTE, false, UA_NS0ID_INTEGER);
       addDataTypeNode(server, "Int16", UA_NS0ID_INT16, false, UA_NS0ID_INTEGER);
       addDataTypeNode(server, "Int32", UA_NS0ID_INT32, false, UA_NS0ID_INTEGER);
       addDataTypeNode(server, "Int64", UA_NS0ID_INT64, false, UA_NS0ID_INTEGER);
       addDataTypeNode(server, "UInteger", UA_NS0ID_UINTEGER, true, UA_NS0ID_INTEGER);
          addDataTypeNode(server, "Byte", UA_NS0ID_BYTE, false, UA_NS0ID_UINTEGER);
          addDataTypeNode(server, "UInt16", UA_NS0ID_UINT16, false, UA_NS0ID_UINTEGER);
          addDataTypeNode(server, "UInt32", UA_NS0ID_UINT32, false, UA_NS0ID_UINTEGER);
          addDataTypeNode(server, "UInt64", UA_NS0ID_UINT64, false, UA_NS0ID_UINTEGER);
    addDataTypeNode(server, "String", UA_NS0ID_STRING, false, UA_NS0ID_BASEDATATYPE);
    addDataTypeNode(server, "DateTime", UA_NS0ID_DATETIME, false, UA_NS0ID_BASEDATATYPE);
    addDataTypeNode(server, "Guid", UA_NS0ID_GUID, false, UA_NS0ID_BASEDATATYPE);
    addDataTypeNode(server, "ByteString", UA_NS0ID_BYTESTRING, false, UA_NS0ID_BASEDATATYPE);
    addDataTypeNode(server, "XmlElement", UA_NS0ID_XMLELEMENT, false, UA_NS0ID_BASEDATATYPE);
    addDataTypeNode(server, "NodeId", UA_NS0ID_NODEID, false, UA_NS0ID_BASEDATATYPE);
    addDataTypeNode(server, "ExpandedNodeId", UA_NS0ID_EXPANDEDNODEID, false, UA_NS0ID_BASEDATATYPE);
    addDataTypeNode(server, "StatusCode", UA_NS0ID_STATUSCODE, false, UA_NS0ID_BASEDATATYPE);
    addDataTypeNode(server, "QualifiedName", UA_NS0ID_QUALIFIEDNAME, false, UA_NS0ID_BASEDATATYPE);
    addDataTypeNode(server, "LocalizedText", UA_NS0ID_LOCALIZEDTEXT, false, UA_NS0ID_BASEDATATYPE);
    addDataTypeNode(server, "Structure", UA_NS0ID_STRUCTURE, true, UA_NS0ID_BASEDATATYPE);
       addDataTypeNode(server, "ServerStatusDataType", UA_NS0ID_SERVERSTATUSDATATYPE, false, UA_NS0ID_STRUCTURE);
       addDataTypeNode(server, "BuildInfo", UA_NS0ID_BUILDINFO, false, UA_NS0ID_STRUCTURE);
    addDataTypeNode(server, "DataValue", UA_NS0ID_DATAVALUE, false, UA_NS0ID_BASEDATATYPE);
    addDataTypeNode(server, "DiagnosticInfo", UA_NS0ID_DIAGNOSTICINFO, false, UA_NS0ID_BASEDATATYPE);
    addDataTypeNode(server, "Enumeration", UA_NS0ID_ENUMERATION, true, UA_NS0ID_BASEDATATYPE);
       addDataTypeNode(server, "ServerState", UA_NS0ID_SERVERSTATE, false, UA_NS0ID_ENUMERATION);

    /*****************/
    /* VariableTypes */
    /*****************/

    UA_VariableTypeNode *basevartype =
        createVariableTypeNode(server, "BaseVariableType", UA_NS0ID_BASEVARIABLETYPE, true);
    basevartype->valueRank = -2;
    basevartype->dataType = UA_NODEID_NUMERIC(0, UA_NS0ID_BASEDATATYPE);
    UA_RCU_LOCK();
    UA_NodeStore_insert(server->nodestore, (UA_Node*)basevartype);
    UA_RCU_UNLOCK();

    UA_VariableTypeNode *basedatavartype =
        createVariableTypeNode(server, "BaseDataVariableType", UA_NS0ID_BASEDATAVARIABLETYPE, false);
    basedatavartype->valueRank = -2;
    basedatavartype->dataType = UA_NODEID_NUMERIC(0, UA_NS0ID_BASEDATATYPE);
    addNodeInternalWithType(server, (UA_Node*)basedatavartype,
                            UA_NODEID_NUMERIC(0, UA_NS0ID_BASEVARIABLETYPE),
                            nodeIdHasSubType, UA_NODEID_NUMERIC(0, UA_NS0ID_BASEVARIABLETYPE));

    UA_VariableTypeNode *propertytype =
        createVariableTypeNode(server, "PropertyType", UA_NS0ID_PROPERTYTYPE, false);
    propertytype->valueRank = -2;
    propertytype->dataType = UA_NODEID_NUMERIC(0, UA_NS0ID_BASEDATATYPE);
    addNodeInternalWithType(server, (UA_Node*)propertytype,
                            UA_NODEID_NUMERIC(0, UA_NS0ID_BASEVARIABLETYPE),
                            nodeIdHasSubType, UA_NODEID_NUMERIC(0, UA_NS0ID_BASEVARIABLETYPE));

    UA_VariableTypeNode *buildinfotype =
        createVariableTypeNode(server, "BuildInfoType", UA_NS0ID_BUILDINFOTYPE, false);
    buildinfotype->valueRank = -1;
    buildinfotype->dataType = UA_NODEID_NUMERIC(0, UA_NS0ID_BUILDINFO);
    addNodeInternalWithType(server, (UA_Node*)buildinfotype,
                            UA_NODEID_NUMERIC(0, UA_NS0ID_BASEDATAVARIABLETYPE),
                            nodeIdHasSubType, UA_NODEID_NUMERIC(0, UA_NS0ID_BASEDATAVARIABLETYPE));

    UA_VariableTypeNode *serverstatustype =
        createVariableTypeNode(server, "ServerStatusType", UA_NS0ID_SERVERSTATUSTYPE, false);
    serverstatustype->valueRank = -1;
    serverstatustype->dataType = UA_NODEID_NUMERIC(0, UA_NS0ID_SERVERSTATUSDATATYPE);
    addNodeInternalWithType(server, (UA_Node*)serverstatustype,
                            UA_NODEID_NUMERIC(0, UA_NS0ID_BASEDATAVARIABLETYPE),
                            nodeIdHasSubType, UA_NODEID_NUMERIC(0, UA_NS0ID_BASEDATAVARIABLETYPE));

    /**********************/
    /* Basic Object Types */
    /**********************/

    UA_ObjectTypeNode *baseobjtype = UA_NodeStore_newObjectTypeNode();
    copyNames((UA_Node*)baseobjtype, "BaseObjectType");
    baseobjtype->nodeId.identifier.numeric = UA_NS0ID_BASEOBJECTTYPE;
    UA_RCU_LOCK();
    UA_NodeStore_insert(server->nodestore, (UA_Node*)baseobjtype);
    UA_RCU_UNLOCK();

    addObjectTypeNode(server, "FolderType", UA_NS0ID_FOLDERTYPE,
                      UA_NS0ID_BASEOBJECTTYPE, UA_NS0ID_HASSUBTYPE);
    addObjectTypeNode(server, "ServerType", UA_NS0ID_SERVERTYPE,
                      UA_NS0ID_BASEOBJECTTYPE, UA_NS0ID_HASSUBTYPE);
    addObjectTypeNode(server, "ServerDiagnosticsType", UA_NS0ID_SERVERDIAGNOSTICSTYPE,
                      UA_NS0ID_BASEOBJECTTYPE, UA_NS0ID_HASSUBTYPE);
    addObjectTypeNode(server, "ServerCapatilitiesType", UA_NS0ID_SERVERCAPABILITIESTYPE,
                      UA_NS0ID_BASEOBJECTTYPE, UA_NS0ID_HASSUBTYPE);

    /******************/
    /* Root and below */
    /******************/

    static const UA_NodeId nodeIdFolderType = {
        .namespaceIndex = 0, .identifierType = UA_NODEIDTYPE_NUMERIC,
        .identifier.numeric = UA_NS0ID_FOLDERTYPE};
    static const UA_NodeId nodeIdHasTypeDefinition = {
        .namespaceIndex = 0, .identifierType = UA_NODEIDTYPE_NUMERIC,
        .identifier.numeric = UA_NS0ID_HASTYPEDEFINITION};

    UA_ObjectNode *root = UA_NodeStore_newObjectNode();
    copyNames((UA_Node*)root, "Root");
    root->nodeId.identifier.numeric = UA_NS0ID_ROOTFOLDER;
    UA_RCU_LOCK();
    UA_NodeStore_insert(server->nodestore, (UA_Node*)root);
    UA_RCU_UNLOCK();
    addReferenceInternal(server, UA_NODEID_NUMERIC(0, UA_NS0ID_ROOTFOLDER), nodeIdHasTypeDefinition,
                         UA_EXPANDEDNODEID_NUMERIC(0, UA_NS0ID_FOLDERTYPE), true);

    UA_ObjectNode *objects = UA_NodeStore_newObjectNode();
    copyNames((UA_Node*)objects, "Objects");
    objects->nodeId.identifier.numeric = UA_NS0ID_OBJECTSFOLDER;
    addNodeInternalWithType(server, (UA_Node*)objects, UA_NODEID_NUMERIC(0, UA_NS0ID_ROOTFOLDER),
                            nodeIdOrganizes, nodeIdFolderType);

    UA_ObjectNode *types = UA_NodeStore_newObjectNode();
    copyNames((UA_Node*)types, "Types");
    types->nodeId.identifier.numeric = UA_NS0ID_TYPESFOLDER;
    addNodeInternalWithType(server, (UA_Node*)types, UA_NODEID_NUMERIC(0, UA_NS0ID_ROOTFOLDER),
                            nodeIdOrganizes, nodeIdFolderType);

    UA_ObjectNode *referencetypes = UA_NodeStore_newObjectNode();
    copyNames((UA_Node*)referencetypes, "ReferenceTypes");
    referencetypes->nodeId.identifier.numeric = UA_NS0ID_REFERENCETYPESFOLDER;
    addNodeInternalWithType(server, (UA_Node*)referencetypes, UA_NODEID_NUMERIC(0, UA_NS0ID_TYPESFOLDER),
                            nodeIdOrganizes, nodeIdFolderType);
    addReferenceInternal(server, UA_NODEID_NUMERIC(0, UA_NS0ID_REFERENCETYPESFOLDER), nodeIdOrganizes,
                         UA_EXPANDEDNODEID_NUMERIC(0, UA_NS0ID_REFERENCES), true);

    UA_ObjectNode *datatypes = UA_NodeStore_newObjectNode();
    copyNames((UA_Node*)datatypes, "DataTypes");
    datatypes->nodeId.identifier.numeric = UA_NS0ID_DATATYPESFOLDER;
    addNodeInternalWithType(server, (UA_Node*)datatypes, UA_NODEID_NUMERIC(0, UA_NS0ID_TYPESFOLDER),
                            nodeIdOrganizes, nodeIdFolderType);
    addReferenceInternal(server, UA_NODEID_NUMERIC(0, UA_NS0ID_DATATYPESFOLDER), nodeIdOrganizes,
                         UA_EXPANDEDNODEID_NUMERIC(0, UA_NS0ID_BASEDATATYPE), true);

    UA_ObjectNode *variabletypes = UA_NodeStore_newObjectNode();
    copyNames((UA_Node*)variabletypes, "VariableTypes");
    variabletypes->nodeId.identifier.numeric = UA_NS0ID_VARIABLETYPESFOLDER;
    addNodeInternalWithType(server, (UA_Node*)variabletypes, UA_NODEID_NUMERIC(0, UA_NS0ID_TYPESFOLDER),
                            nodeIdOrganizes, nodeIdFolderType);
    addReferenceInternal(server, UA_NODEID_NUMERIC(0, UA_NS0ID_VARIABLETYPESFOLDER), nodeIdOrganizes,
                         UA_EXPANDEDNODEID_NUMERIC(0, UA_NS0ID_BASEVARIABLETYPE), true);

    UA_ObjectNode *objecttypes = UA_NodeStore_newObjectNode();
    copyNames((UA_Node*)objecttypes, "ObjectTypes");
    objecttypes->nodeId.identifier.numeric = UA_NS0ID_OBJECTTYPESFOLDER;
    addNodeInternalWithType(server, (UA_Node*)objecttypes, UA_NODEID_NUMERIC(0, UA_NS0ID_TYPESFOLDER),
                            nodeIdOrganizes, nodeIdFolderType);
    addReferenceInternal(server, UA_NODEID_NUMERIC(0, UA_NS0ID_OBJECTTYPESFOLDER), nodeIdOrganizes,
                         UA_EXPANDEDNODEID_NUMERIC(0, UA_NS0ID_BASEOBJECTTYPE), true);

    UA_ObjectNode *eventtypes = UA_NodeStore_newObjectNode();
    copyNames((UA_Node*)eventtypes, "EventTypes");
    eventtypes->nodeId.identifier.numeric = UA_NS0ID_EVENTTYPESFOLDER;
    addNodeInternalWithType(server, (UA_Node*)eventtypes, UA_NODEID_NUMERIC(0, UA_NS0ID_TYPESFOLDER),
                            nodeIdOrganizes, nodeIdFolderType);

    UA_ObjectNode *views = UA_NodeStore_newObjectNode();
    copyNames((UA_Node*)views, "Views");
    views->nodeId.identifier.numeric = UA_NS0ID_VIEWSFOLDER;
    addNodeInternalWithType(server, (UA_Node*)views, UA_NODEID_NUMERIC(0, UA_NS0ID_ROOTFOLDER),
                            nodeIdOrganizes, nodeIdFolderType);

#else
    /* load the generated namespace externally */
    ua_namespaceinit_generated(server);
#endif

    /*********************/
    /* The Server Object */
    /*********************/
    
    /* Create our own server object */ 
    UA_ObjectNode *servernode = UA_NodeStore_newObjectNode();
    copyNames((UA_Node*)servernode, "Server");
    servernode->nodeId.identifier.numeric = UA_NS0ID_SERVER;
    addNodeInternalWithType(server, (UA_Node*)servernode, UA_NODEID_NUMERIC(0, UA_NS0ID_OBJECTSFOLDER),
                            nodeIdOrganizes, UA_NODEID_NUMERIC(0, UA_NS0ID_SERVERTYPE));
    
    // If we are in an UA conformant namespace, the above function just created a full ServerType object.
    // Before readding every variable, delete whatever got instantiated.
    // here we can't reuse servernode->nodeId because it may be deleted in addNodeInternalWithType if the node could not be added
    UA_NodeId serverNodeId = UA_NODEID_NUMERIC(0, UA_NS0ID_SERVER);
    deleteInstanceChildren(server, &serverNodeId);
    
    UA_VariableNode *namespaceArray = UA_NodeStore_newVariableNode();
    copyNames((UA_Node*)namespaceArray, "NamespaceArray");
    namespaceArray->nodeId.identifier.numeric = UA_NS0ID_SERVER_NAMESPACEARRAY;
    namespaceArray->valueSource = UA_VALUESOURCE_DATASOURCE;
    namespaceArray->value.dataSource = (UA_DataSource) {.handle = server, .read = readNamespaces,
                                                        .write = writeNamespaces};
    namespaceArray->dataType = UA_TYPES[UA_TYPES_STRING].typeId;
    namespaceArray->valueRank = 1;
    namespaceArray->minimumSamplingInterval = 1.0;
    addNodeInternalWithType(server, (UA_Node*)namespaceArray, UA_NODEID_NUMERIC(0, UA_NS0ID_SERVER),
                            nodeIdHasProperty, UA_NODEID_NUMERIC(0, UA_NS0ID_PROPERTYTYPE));

    UA_VariableNode *serverArray = UA_NodeStore_newVariableNode();
    copyNames((UA_Node*)serverArray, "ServerArray");
    serverArray->nodeId.identifier.numeric = UA_NS0ID_SERVER_SERVERARRAY;
    UA_Variant_setArrayCopy(&serverArray->value.data.value.value,
                            &server->config.applicationDescription.applicationUri, 1,
                            &UA_TYPES[UA_TYPES_STRING]);
    serverArray->value.data.value.hasValue = true;
    serverArray->valueRank = 1;
    serverArray->minimumSamplingInterval = 1.0;
    addNodeInternalWithType(server, (UA_Node*)serverArray, UA_NODEID_NUMERIC(0, UA_NS0ID_SERVER),
                            nodeIdHasProperty, UA_NODEID_NUMERIC(0, UA_NS0ID_PROPERTYTYPE));

    UA_ObjectNode *servercapablities = UA_NodeStore_newObjectNode();
    copyNames((UA_Node*)servercapablities, "ServerCapabilities");
    servercapablities->nodeId.identifier.numeric = UA_NS0ID_SERVER_SERVERCAPABILITIES;
    addNodeInternalWithType(server, (UA_Node*)servercapablities, UA_NODEID_NUMERIC(0, UA_NS0ID_SERVER),
                            nodeIdHasComponent,
                            UA_NODEID_NUMERIC(0, UA_NS0ID_SERVERCAPABILITIESTYPE));
    UA_NodeId ServerCapabilitiesNodeId = UA_NODEID_NUMERIC(0, UA_NS0ID_SERVER_SERVERCAPABILITIES);
    deleteInstanceChildren(server, &ServerCapabilitiesNodeId);
    
    UA_VariableNode *localeIdArray = UA_NodeStore_newVariableNode();
    copyNames((UA_Node*)localeIdArray, "LocaleIdArray");
    localeIdArray->nodeId.identifier.numeric = UA_NS0ID_SERVER_SERVERCAPABILITIES_LOCALEIDARRAY;
    UA_String enLocale = UA_STRING("en");
    UA_Variant_setArrayCopy(&localeIdArray->value.data.value.value,
                            &enLocale, 1, &UA_TYPES[UA_TYPES_STRING]);
    localeIdArray->value.data.value.hasValue = true;
    localeIdArray->valueRank = 1;
    localeIdArray->minimumSamplingInterval = 1.0;
    addNodeInternalWithType(server, (UA_Node*)localeIdArray,
                            UA_NODEID_NUMERIC(0, UA_NS0ID_SERVER_SERVERCAPABILITIES),
                            nodeIdHasProperty, UA_NODEID_NUMERIC(0, UA_NS0ID_PROPERTYTYPE));

    UA_VariableNode *maxBrowseContinuationPoints = UA_NodeStore_newVariableNode();
    copyNames((UA_Node*)maxBrowseContinuationPoints, "MaxBrowseContinuationPoints");
    maxBrowseContinuationPoints->nodeId.identifier.numeric =
        UA_NS0ID_SERVER_SERVERCAPABILITIES_MAXBROWSECONTINUATIONPOINTS;
    UA_Variant_setScalar(&maxBrowseContinuationPoints->value.data.value.value,
                         UA_UInt16_new(), &UA_TYPES[UA_TYPES_UINT16]);
    maxBrowseContinuationPoints->value.data.value.hasValue = true;
    addNodeInternalWithType(server, (UA_Node*)maxBrowseContinuationPoints,
                            UA_NODEID_NUMERIC(0, UA_NS0ID_SERVER_SERVERCAPABILITIES),
                            nodeIdHasProperty, UA_NODEID_NUMERIC(0, UA_NS0ID_PROPERTYTYPE));

    /** ServerProfileArray **/
#define MAX_PROFILEARRAY 16 //a *magic* limit to the number of supported profiles
#define ADDPROFILEARRAY(x) profileArray[profileArraySize++] = UA_STRING_ALLOC(x)
    UA_String profileArray[MAX_PROFILEARRAY];
    UA_UInt16 profileArraySize = 0;
    ADDPROFILEARRAY("http://opcfoundation.org/UA-Profile/Server/NanoEmbeddedDevice");

#ifdef UA_ENABLE_SERVICESET_NODEMANAGEMENT
    ADDPROFILEARRAY("http://opcfoundation.org/UA-Profile/Server/NodeManagement");
#endif
#ifdef UA_ENABLE_SERVICESET_METHOD
    ADDPROFILEARRAY("http://opcfoundation.org/UA-Profile/Server/Methods");
#endif
#ifdef UA_ENABLE_SUBSCRIPTIONS
    ADDPROFILEARRAY("http://opcfoundation.org/UA-Profile/Server/EmbeddedDataChangeSubscription");
#endif

    UA_VariableNode *serverProfileArray = UA_NodeStore_newVariableNode();
    copyNames((UA_Node*)serverProfileArray, "ServerProfileArray");
    serverProfileArray->nodeId.identifier.numeric = UA_NS0ID_SERVER_SERVERCAPABILITIES_SERVERPROFILEARRAY;
    UA_Variant_setArray(&serverProfileArray->value.data.value.value,
                        UA_Array_new(profileArraySize, &UA_TYPES[UA_TYPES_STRING]),
                        profileArraySize, &UA_TYPES[UA_TYPES_STRING]);
    for(UA_UInt16 i=0;i<profileArraySize;++i)
        ((UA_String *)serverProfileArray->value.data.value.value.data)[i] = profileArray[i];
    serverProfileArray->value.data.value.hasValue = true;
    serverProfileArray->valueRank = 1;
    serverProfileArray->minimumSamplingInterval = 1.0;
    addNodeInternalWithType(server, (UA_Node*)serverProfileArray,
                            UA_NODEID_NUMERIC(0, UA_NS0ID_SERVER_SERVERCAPABILITIES),
                            nodeIdHasProperty, UA_NODEID_NUMERIC(0, UA_NS0ID_PROPERTYTYPE));

    UA_VariableNode *softwareCertificates = UA_NodeStore_newVariableNode();
    copyNames((UA_Node*)softwareCertificates, "SoftwareCertificates");
    softwareCertificates->nodeId.identifier.numeric = UA_NS0ID_SERVER_SERVERCAPABILITIES_SOFTWARECERTIFICATES;
    softwareCertificates->dataType = UA_TYPES[UA_TYPES_SIGNEDSOFTWARECERTIFICATE].typeId;
    addNodeInternalWithType(server, (UA_Node*)softwareCertificates,
                            UA_NODEID_NUMERIC(0, UA_NS0ID_SERVER_SERVERCAPABILITIES),
                            nodeIdHasProperty, UA_NODEID_NUMERIC(0, UA_NS0ID_PROPERTYTYPE));

    UA_VariableNode *maxQueryContinuationPoints = UA_NodeStore_newVariableNode();
    copyNames((UA_Node*)maxQueryContinuationPoints, "MaxQueryContinuationPoints");
    maxQueryContinuationPoints->nodeId.identifier.numeric = UA_NS0ID_SERVER_SERVERCAPABILITIES_MAXQUERYCONTINUATIONPOINTS;
    UA_Variant_setScalar(&maxQueryContinuationPoints->value.data.value.value,
                         UA_UInt16_new(), &UA_TYPES[UA_TYPES_UINT16]);
    maxQueryContinuationPoints->value.data.value.hasValue = true;
    addNodeInternalWithType(server, (UA_Node*)maxQueryContinuationPoints,
                            UA_NODEID_NUMERIC(0, UA_NS0ID_SERVER_SERVERCAPABILITIES),
                            nodeIdHasProperty, UA_NODEID_NUMERIC(0, UA_NS0ID_PROPERTYTYPE));

    UA_VariableNode *maxHistoryContinuationPoints = UA_NodeStore_newVariableNode();
    copyNames((UA_Node*)maxHistoryContinuationPoints, "MaxHistoryContinuationPoints");
    maxHistoryContinuationPoints->nodeId.identifier.numeric = UA_NS0ID_SERVER_SERVERCAPABILITIES_MAXHISTORYCONTINUATIONPOINTS;
    UA_Variant_setScalar(&maxHistoryContinuationPoints->value.data.value.value,
                         UA_UInt16_new(), &UA_TYPES[UA_TYPES_UINT16]);
    maxHistoryContinuationPoints->value.data.value.hasValue = true;
    addNodeInternalWithType(server, (UA_Node*)maxHistoryContinuationPoints,
                            UA_NODEID_NUMERIC(0, UA_NS0ID_SERVER_SERVERCAPABILITIES),
                            nodeIdHasProperty, UA_NODEID_NUMERIC(0, UA_NS0ID_PROPERTYTYPE));

    UA_VariableNode *minSupportedSampleRate = UA_NodeStore_newVariableNode();
    copyNames((UA_Node*)minSupportedSampleRate, "MinSupportedSampleRate");
    minSupportedSampleRate->nodeId.identifier.numeric = UA_NS0ID_SERVER_SERVERCAPABILITIES_MINSUPPORTEDSAMPLERATE;
    UA_Variant_setScalar(&minSupportedSampleRate->value.data.value.value,
                         UA_Double_new(), &UA_TYPES[UA_TYPES_DOUBLE]);
    minSupportedSampleRate->value.data.value.hasValue = true;
    addNodeInternalWithType(server, (UA_Node*)minSupportedSampleRate,
                            UA_NODEID_NUMERIC(0, UA_NS0ID_SERVER_SERVERCAPABILITIES),
                            nodeIdHasProperty, UA_NODEID_NUMERIC(0, UA_NS0ID_PROPERTYTYPE));

    UA_ObjectNode *modellingRules = UA_NodeStore_newObjectNode();
    copyNames((UA_Node*)modellingRules, "ModellingRules");
    modellingRules->nodeId.identifier.numeric = UA_NS0ID_SERVER_SERVERCAPABILITIES_MODELLINGRULES;
    addNodeInternalWithType(server, (UA_Node*)modellingRules,
                            UA_NODEID_NUMERIC(0, UA_NS0ID_SERVER_SERVERCAPABILITIES), nodeIdHasProperty,
                            UA_NODEID_NUMERIC(0, UA_NS0ID_FOLDERTYPE));

    UA_ObjectNode *aggregateFunctions = UA_NodeStore_newObjectNode();
    copyNames((UA_Node*)aggregateFunctions, "AggregateFunctions");
    aggregateFunctions->nodeId.identifier.numeric = UA_NS0ID_SERVER_SERVERCAPABILITIES_AGGREGATEFUNCTIONS;
    addNodeInternalWithType(server, (UA_Node*)aggregateFunctions,
                            UA_NODEID_NUMERIC(0, UA_NS0ID_SERVER_SERVERCAPABILITIES),
                            nodeIdHasProperty, UA_NODEID_NUMERIC(0, UA_NS0ID_FOLDERTYPE));

    UA_ObjectNode *serverdiagnostics = UA_NodeStore_newObjectNode();
    copyNames((UA_Node*)serverdiagnostics, "ServerDiagnostics");
    serverdiagnostics->nodeId.identifier.numeric = UA_NS0ID_SERVER_SERVERDIAGNOSTICS;
    addNodeInternalWithType(server, (UA_Node*)serverdiagnostics,
                            UA_NODEID_NUMERIC(0, UA_NS0ID_SERVER),
                            nodeIdHasComponent, UA_NODEID_NUMERIC(0, UA_NS0ID_SERVERDIAGNOSTICSTYPE));
    UA_NodeId ServerDiagnosticsNodeId = UA_NODEID_NUMERIC(0, UA_NS0ID_SERVER_SERVERDIAGNOSTICS);
    deleteInstanceChildren(server, &ServerDiagnosticsNodeId);
    
    UA_VariableNode *enabledFlag = UA_NodeStore_newVariableNode();
    copyNames((UA_Node*)enabledFlag, "EnabledFlag");
    enabledFlag->nodeId.identifier.numeric = UA_NS0ID_SERVER_SERVERDIAGNOSTICS_ENABLEDFLAG;
    UA_Variant_setScalar(&enabledFlag->value.data.value.value, UA_Boolean_new(),
                         &UA_TYPES[UA_TYPES_BOOLEAN]);
    enabledFlag->value.data.value.hasValue = true;
    enabledFlag->valueRank = 1;
    enabledFlag->minimumSamplingInterval = 1.0;
    addNodeInternalWithType(server, (UA_Node*)enabledFlag,
                            UA_NODEID_NUMERIC(0, UA_NS0ID_SERVER_SERVERDIAGNOSTICS),
                            nodeIdHasProperty, UA_NODEID_NUMERIC(0, UA_NS0ID_PROPERTYTYPE));

    UA_VariableNode *serverstatus = UA_NodeStore_newVariableNode();
    copyNames((UA_Node*)serverstatus, "ServerStatus");
    serverstatus->nodeId = UA_NODEID_NUMERIC(0, UA_NS0ID_SERVER_SERVERSTATUS);
    serverstatus->valueSource = UA_VALUESOURCE_DATASOURCE;
    serverstatus->value.dataSource = (UA_DataSource) {.handle = server, .read = readStatus,
                                                      .write = NULL};
    addNodeInternalWithType(server, (UA_Node*)serverstatus, UA_NODEID_NUMERIC(0, UA_NS0ID_SERVER),
                            nodeIdHasComponent, UA_NODEID_NUMERIC(0, UA_NS0ID_BASEDATAVARIABLETYPE));

    UA_VariableNode *starttime = UA_NodeStore_newVariableNode();
    copyNames((UA_Node*)starttime, "StartTime");
    starttime->nodeId = UA_NODEID_NUMERIC(0, UA_NS0ID_SERVER_SERVERSTATUS_STARTTIME);
    UA_Variant_setScalarCopy(&starttime->value.data.value.value,
                             &server->startTime, &UA_TYPES[UA_TYPES_DATETIME]);
    starttime->value.data.value.hasValue = true;
    addNodeInternalWithType(server, (UA_Node*)starttime,
                            UA_NODEID_NUMERIC(0, UA_NS0ID_SERVER_SERVERSTATUS),
                            nodeIdHasComponent, UA_NODEID_NUMERIC(0, UA_NS0ID_BASEDATAVARIABLETYPE));

    UA_VariableNode *currenttime = UA_NodeStore_newVariableNode();
    copyNames((UA_Node*)currenttime, "CurrentTime");
    currenttime->nodeId = UA_NODEID_NUMERIC(0, UA_NS0ID_SERVER_SERVERSTATUS_CURRENTTIME);
    currenttime->valueSource = UA_VALUESOURCE_DATASOURCE;
    currenttime->value.dataSource = (UA_DataSource) {.handle = NULL, .read = readCurrentTime,
                                                     .write = NULL};
    addNodeInternalWithType(server, (UA_Node*)currenttime,
                            UA_NODEID_NUMERIC(0, UA_NS0ID_SERVER_SERVERSTATUS),
                            nodeIdHasComponent, UA_NODEID_NUMERIC(0, UA_NS0ID_BASEDATAVARIABLETYPE));

    UA_VariableNode *state = UA_NodeStore_newVariableNode();
    copyNames((UA_Node*)state, "State");
    state->nodeId.identifier.numeric = UA_NS0ID_SERVER_SERVERSTATUS_STATE;
    UA_Variant_setScalar(&state->value.data.value.value, UA_ServerState_new(),
                         &UA_TYPES[UA_TYPES_SERVERSTATE]);
    state->value.data.value.hasValue = true;
    state->minimumSamplingInterval = 500.0f;
    addNodeInternalWithType(server, (UA_Node*)state, UA_NODEID_NUMERIC(0, UA_NS0ID_SERVER_SERVERSTATUS),
                            nodeIdHasComponent, UA_NODEID_NUMERIC(0, UA_NS0ID_BASEDATAVARIABLETYPE));

    UA_VariableNode *buildinfo = UA_NodeStore_newVariableNode();
    copyNames((UA_Node*)buildinfo, "BuildInfo");
    buildinfo->nodeId = UA_NODEID_NUMERIC(0, UA_NS0ID_SERVER_SERVERSTATUS_BUILDINFO);
    UA_Variant_setScalarCopy(&buildinfo->value.data.value.value,
                             &server->config.buildInfo, &UA_TYPES[UA_TYPES_BUILDINFO]);
    buildinfo->value.data.value.hasValue = true;
    addNodeInternalWithType(server, (UA_Node*)buildinfo,
                            UA_NODEID_NUMERIC(0, UA_NS0ID_SERVER_SERVERSTATUS),
                            nodeIdHasComponent, UA_NODEID_NUMERIC(0, UA_NS0ID_BUILDINFOTYPE));

    UA_VariableNode *producturi = UA_NodeStore_newVariableNode();
    copyNames((UA_Node*)producturi, "ProductUri");
    producturi->nodeId = UA_NODEID_NUMERIC(0, UA_NS0ID_SERVER_SERVERSTATUS_BUILDINFO_PRODUCTURI);
    UA_Variant_setScalarCopy(&producturi->value.data.value.value, &server->config.buildInfo.productUri,
                             &UA_TYPES[UA_TYPES_STRING]);
    producturi->value.data.value.hasValue = true;
    addNodeInternalWithType(server, (UA_Node*)producturi,
                            UA_NODEID_NUMERIC(0, UA_NS0ID_SERVER_SERVERSTATUS_BUILDINFO),
                            nodeIdHasComponent, UA_NODEID_NUMERIC(0, UA_NS0ID_BASEDATAVARIABLETYPE));

    UA_VariableNode *manufacturername = UA_NodeStore_newVariableNode();
    copyNames((UA_Node*)manufacturername, "ManufacturerName");
    manufacturername->nodeId = UA_NODEID_NUMERIC(0, UA_NS0ID_SERVER_SERVERSTATUS_BUILDINFO_MANUFACTURERNAME);
    UA_Variant_setScalarCopy(&manufacturername->value.data.value.value,
                             &server->config.buildInfo.manufacturerName,
                             &UA_TYPES[UA_TYPES_STRING]);
    manufacturername->value.data.value.hasValue = true;
    addNodeInternalWithType(server, (UA_Node*)manufacturername,
                            UA_NODEID_NUMERIC(0, UA_NS0ID_SERVER_SERVERSTATUS_BUILDINFO),
                            nodeIdHasComponent, UA_NODEID_NUMERIC(0, UA_NS0ID_BASEDATAVARIABLETYPE));

    UA_VariableNode *productname = UA_NodeStore_newVariableNode();
    copyNames((UA_Node*)productname, "ProductName");
    productname->nodeId = UA_NODEID_NUMERIC(0, UA_NS0ID_SERVER_SERVERSTATUS_BUILDINFO_PRODUCTNAME);
    UA_Variant_setScalarCopy(&productname->value.data.value.value, &server->config.buildInfo.productName,
                             &UA_TYPES[UA_TYPES_STRING]);
    productname->value.data.value.hasValue = true;
    addNodeInternalWithType(server, (UA_Node*)productname,
                            UA_NODEID_NUMERIC(0, UA_NS0ID_SERVER_SERVERSTATUS_BUILDINFO),
                            nodeIdHasComponent, UA_NODEID_NUMERIC(0, UA_NS0ID_BASEDATAVARIABLETYPE));

    UA_VariableNode *softwareversion = UA_NodeStore_newVariableNode();
    copyNames((UA_Node*)softwareversion, "SoftwareVersion");
    softwareversion->nodeId = UA_NODEID_NUMERIC(0, UA_NS0ID_SERVER_SERVERSTATUS_BUILDINFO_SOFTWAREVERSION);
    UA_Variant_setScalarCopy(&softwareversion->value.data.value.value,
                             &server->config.buildInfo.softwareVersion, &UA_TYPES[UA_TYPES_STRING]);
    softwareversion->value.data.value.hasValue = true;
    addNodeInternalWithType(server, (UA_Node*)softwareversion,
                            UA_NODEID_NUMERIC(0, UA_NS0ID_SERVER_SERVERSTATUS_BUILDINFO),
                            nodeIdHasComponent, UA_NODEID_NUMERIC(0, UA_NS0ID_BASEDATAVARIABLETYPE));

    UA_VariableNode *buildnumber = UA_NodeStore_newVariableNode();
    copyNames((UA_Node*)buildnumber, "BuildNumber");
    buildnumber->nodeId = UA_NODEID_NUMERIC(0, UA_NS0ID_SERVER_SERVERSTATUS_BUILDINFO_BUILDNUMBER);
    UA_Variant_setScalarCopy(&buildnumber->value.data.value.value, &server->config.buildInfo.buildNumber,
                             &UA_TYPES[UA_TYPES_STRING]);
    buildnumber->value.data.value.hasValue = true;
    addNodeInternalWithType(server, (UA_Node*)buildnumber,
                            UA_NODEID_NUMERIC(0, UA_NS0ID_SERVER_SERVERSTATUS_BUILDINFO),
                            nodeIdHasComponent, UA_NODEID_NUMERIC(0, UA_NS0ID_BASEDATAVARIABLETYPE));

    UA_VariableNode *builddate = UA_NodeStore_newVariableNode();
    copyNames((UA_Node*)builddate, "BuildDate");
    builddate->nodeId = UA_NODEID_NUMERIC(0, UA_NS0ID_SERVER_SERVERSTATUS_BUILDINFO_BUILDDATE);
    UA_Variant_setScalarCopy(&builddate->value.data.value.value, &server->config.buildInfo.buildDate,
                             &UA_TYPES[UA_TYPES_DATETIME]);
    builddate->value.data.value.hasValue = true;
    addNodeInternalWithType(server, (UA_Node*)builddate,
                            UA_NODEID_NUMERIC(0, UA_NS0ID_SERVER_SERVERSTATUS_BUILDINFO),
                            nodeIdHasComponent, UA_NODEID_NUMERIC(0, UA_NS0ID_BASEDATAVARIABLETYPE));

    UA_VariableNode *secondstillshutdown = UA_NodeStore_newVariableNode();
    copyNames((UA_Node*)secondstillshutdown, "SecondsTillShutdown");
    secondstillshutdown->nodeId = UA_NODEID_NUMERIC(0, UA_NS0ID_SERVER_SERVERSTATUS_SECONDSTILLSHUTDOWN);
    UA_Variant_setScalar(&secondstillshutdown->value.data.value.value, UA_UInt32_new(),
                         &UA_TYPES[UA_TYPES_UINT32]);
    secondstillshutdown->value.data.value.hasValue = true;
    addNodeInternalWithType(server, (UA_Node*)secondstillshutdown,
                            UA_NODEID_NUMERIC(0, UA_NS0ID_SERVER_SERVERSTATUS),
                            nodeIdHasComponent, UA_NODEID_NUMERIC(0, UA_NS0ID_BASEDATAVARIABLETYPE));

    UA_VariableNode *shutdownreason = UA_NodeStore_newVariableNode();
    copyNames((UA_Node*)shutdownreason, "ShutdownReason");
    shutdownreason->nodeId = UA_NODEID_NUMERIC(0, UA_NS0ID_SERVER_SERVERSTATUS_SHUTDOWNREASON);
    UA_Variant_setScalar(&shutdownreason->value.data.value.value, UA_LocalizedText_new(),
                         &UA_TYPES[UA_TYPES_LOCALIZEDTEXT]);
    shutdownreason->value.data.value.hasValue = true;
    addNodeInternalWithType(server, (UA_Node*)shutdownreason,
                            UA_NODEID_NUMERIC(0, UA_NS0ID_SERVER_SERVERSTATUS),
                            nodeIdHasComponent, UA_NODEID_NUMERIC(0, UA_NS0ID_BASEDATAVARIABLETYPE));

    UA_VariableNode *servicelevel = UA_NodeStore_newVariableNode();
    copyNames((UA_Node*)servicelevel, "ServiceLevel");
    servicelevel->nodeId = UA_NODEID_NUMERIC(0, UA_NS0ID_SERVER_SERVICELEVEL);
    servicelevel->valueSource = UA_VALUESOURCE_DATASOURCE;
    servicelevel->value.dataSource = (UA_DataSource) {.handle = server, .read = readServiceLevel,
                                                      .write = NULL};
    addNodeInternalWithType(server, (UA_Node*)servicelevel,
                            UA_NODEID_NUMERIC(0, UA_NS0ID_SERVER), nodeIdHasComponent,
                            UA_NODEID_NUMERIC(0, UA_NS0ID_PROPERTYTYPE));

    UA_VariableNode *auditing = UA_NodeStore_newVariableNode();
    copyNames((UA_Node*)auditing, "Auditing");
    auditing->nodeId = UA_NODEID_NUMERIC(0, UA_NS0ID_SERVER_AUDITING);
    auditing->valueSource = UA_VALUESOURCE_DATASOURCE;
    auditing->value.dataSource = (UA_DataSource) {.handle = server, .read = readAuditing, .write = NULL};
    addNodeInternalWithType(server, (UA_Node*)auditing,
                            UA_NODEID_NUMERIC(0, UA_NS0ID_SERVER), nodeIdHasComponent,
                            UA_NODEID_NUMERIC(0, UA_NS0ID_PROPERTYTYPE));

    UA_ObjectNode *vendorServerInfo = UA_NodeStore_newObjectNode();
    copyNames((UA_Node*)vendorServerInfo, "VendorServerInfo");
    vendorServerInfo->nodeId.identifier.numeric = UA_NS0ID_SERVER_VENDORSERVERINFO;
    addNodeInternalWithType(server, (UA_Node*)vendorServerInfo,
                            UA_NODEID_NUMERIC(0, UA_NS0ID_SERVER), nodeIdHasProperty,
                            UA_NODEID_NUMERIC(0, UA_NS0ID_BASEOBJECTTYPE));
    /*
    addReferenceInternal(server, UA_NODEID_NUMERIC(0, UA_NS0ID_SERVER_VENDORSERVERINFO),
                         nodeIdHasTypeDefinition, UA_EXPANDEDNODEID_NUMERIC(0, UA_NS0ID_VENDORSERVERINFOTYPE), true);
    */


    UA_ObjectNode *serverRedundancy = UA_NodeStore_newObjectNode();
    copyNames((UA_Node*)serverRedundancy, "ServerRedundancy");
    serverRedundancy->nodeId.identifier.numeric = UA_NS0ID_SERVER_SERVERREDUNDANCY;
    addNodeInternalWithType(server, (UA_Node*)serverRedundancy,
                            UA_NODEID_NUMERIC(0, UA_NS0ID_SERVER), nodeIdHasProperty,
                            UA_NODEID_NUMERIC(0, UA_NS0ID_BASEOBJECTTYPE));
    /*
    addReferenceInternal(server, UA_NODEID_NUMERIC(0, UA_NS0ID_SERVER_SERVERREDUNDANCY),
                         nodeIdHasTypeDefinition, UA_EXPANDEDNODEID_NUMERIC(0, UA_NS0ID_SERVERREDUNDANCYTYPE), true);
    */

    UA_VariableNode *redundancySupport = UA_NodeStore_newVariableNode();
    copyNames((UA_Node*)redundancySupport, "RedundancySupport");
    redundancySupport->nodeId = UA_NODEID_NUMERIC(0, UA_NS0ID_SERVER_SERVERREDUNDANCY_REDUNDANCYSUPPORT);
    //FIXME: enum is needed for type letting it uninitialized for now
    UA_Variant_setScalar(&redundancySupport->value.data.value.value, UA_Int32_new(),
                         &UA_TYPES[UA_TYPES_INT32]);
    redundancySupport->value.data.value.hasValue = true;
    addNodeInternalWithType(server, (UA_Node*)redundancySupport,
                            UA_NODEID_NUMERIC(0, UA_NS0ID_SERVER_SERVERREDUNDANCY),
                            nodeIdHasProperty, UA_NODEID_NUMERIC(0, UA_NS0ID_PROPERTYTYPE));

#if defined(UA_ENABLE_METHODCALLS) && defined(UA_ENABLE_SUBSCRIPTIONS)
    UA_Argument inputArguments;
    UA_Argument_init(&inputArguments);
    inputArguments.dataType = UA_TYPES[UA_TYPES_UINT32].typeId;
    inputArguments.name = UA_STRING("SubscriptionId");
    inputArguments.valueRank = -1; /* scalar argument */

    UA_Argument outputArguments[2];
    UA_Argument_init(&outputArguments[0]);
    outputArguments[0].dataType = UA_TYPES[UA_TYPES_UINT32].typeId;
    outputArguments[0].name = UA_STRING("ServerHandles");
    outputArguments[0].valueRank = 1;

    UA_Argument_init(&outputArguments[1]);
    outputArguments[1].dataType = UA_TYPES[UA_TYPES_UINT32].typeId;
    outputArguments[1].name = UA_STRING("ClientHandles");
    outputArguments[1].valueRank = 1;

    UA_MethodAttributes addmethodattributes;
    UA_MethodAttributes_init(&addmethodattributes);
    addmethodattributes.displayName = UA_LOCALIZEDTEXT("", "GetMonitoredItems");
    addmethodattributes.executable = true;
    addmethodattributes.userExecutable = true;

    UA_Server_addMethodNode(server, UA_NODEID_NUMERIC(0, UA_NS0ID_SERVER_GETMONITOREDITEMS),
        UA_NODEID_NUMERIC(0, UA_NS0ID_SERVER),
        UA_NODEID_NUMERIC(0, UA_NS0ID_HASCOMPONENT),
        UA_QUALIFIEDNAME(0, "GetMonitoredItems"), addmethodattributes,
        GetMonitoredItems, /* callback of the method node */
        NULL, /* handle passed with the callback */
        1, &inputArguments, 2, outputArguments, NULL);
#endif

    return server;
}

#ifdef UA_ENABLE_DISCOVERY
static UA_StatusCode register_server_with_discovery_server(UA_Server *server, const char* discoveryServerUrl, const UA_Boolean isUnregister, const char* semaphoreFilePath) {
    UA_Client *client = UA_Client_new(UA_ClientConfig_standard);
    UA_StatusCode retval = UA_Client_connect(client, discoveryServerUrl);
    if(retval != UA_STATUSCODE_GOOD) {
        UA_Client_delete(client);
        return retval;
    }

    UA_RegisterServerRequest request;
    UA_RegisterServerRequest_init(&request);

    request.requestHeader.timestamp = UA_DateTime_now();
    request.requestHeader.timeoutHint = 10000;

    request.server.isOnline = !isUnregister;

    // copy all the required data from applicationDescription to request
    retval |= UA_String_copy(&server->config.applicationDescription.applicationUri, &request.server.serverUri);
    retval |= UA_String_copy(&server->config.applicationDescription.productUri, &request.server.productUri);

    request.server.serverNamesSize = 1;
    request.server.serverNames = UA_malloc(sizeof(UA_LocalizedText));
    if (!request.server.serverNames) {
        UA_Client_disconnect(client);
        UA_Client_delete(client);
        return UA_STATUSCODE_BADOUTOFMEMORY;
    }
    retval |= UA_LocalizedText_copy(&server->config.applicationDescription.applicationName, &request.server.serverNames[0]);
    
    request.server.serverType = server->config.applicationDescription.applicationType;
    retval |= UA_String_copy(&server->config.applicationDescription.gatewayServerUri, &request.server.gatewayServerUri);
    // TODO where do we get the discoveryProfileUri for application data?

    request.server.discoveryUrls = UA_malloc(sizeof(UA_String) * server->config.applicationDescription.discoveryUrlsSize);
    if (!request.server.serverNames) {
        UA_RegisteredServer_deleteMembers(&request.server);
        UA_Client_disconnect(client);
        UA_Client_delete(client);
        return UA_STATUSCODE_BADOUTOFMEMORY;
    }

    for (size_t i = 0; i<server->config.applicationDescription.discoveryUrlsSize; i++) {
        retval |= UA_String_copy(&server->config.applicationDescription.discoveryUrls[i], &request.server.discoveryUrls[i]);
    }
    if(retval != UA_STATUSCODE_GOOD) {
        UA_RegisteredServer_deleteMembers(&request.server);
        UA_Client_disconnect(client);
        UA_Client_delete(client);
        return UA_STATUSCODE_BADOUTOFMEMORY;
    }

    /* add the discoveryUrls from the networklayers */
    UA_String *disc = UA_realloc(request.server.discoveryUrls,
                                 sizeof(UA_String) * (request.server.discoveryUrlsSize + server->config.networkLayersSize));
    if(!disc) {
        UA_RegisteredServer_deleteMembers(&request.server);
        UA_Client_disconnect(client);
        UA_Client_delete(client);
        return UA_STATUSCODE_BADOUTOFMEMORY;
    }
    size_t existing = request.server.discoveryUrlsSize;
    request.server.discoveryUrls = disc;
    request.server.discoveryUrlsSize += server->config.networkLayersSize;

    // TODO: Add nl only if discoveryUrl not already present
    for(size_t i = 0; i < server->config.networkLayersSize; i++) {
        UA_ServerNetworkLayer *nl = &server->config.networkLayers[i];
        UA_String_copy(&nl->discoveryUrl, &request.server.discoveryUrls[existing + i]);
    }

    if (semaphoreFilePath) {
        request.server.semaphoreFilePath = UA_String_fromChars(semaphoreFilePath);
    }

    // now send the request
    UA_RegisterServerResponse response;
    UA_RegisterServerResponse_init(&response);
    __UA_Client_Service(client, &request, &UA_TYPES[UA_TYPES_REGISTERSERVERREQUEST],
                        &response, &UA_TYPES[UA_TYPES_REGISTERSERVERRESPONSE]);

    UA_RegisterServerRequest_deleteMembers(&request);

    if(response.responseHeader.serviceResult != UA_STATUSCODE_GOOD) {
        UA_LOG_ERROR(server->config.logger, UA_LOGCATEGORY_CLIENT,
                     "RegisterServer failed with statuscode 0x%08x", response.responseHeader.serviceResult);
        UA_RegisterServerResponse_deleteMembers(&response);
        UA_Client_disconnect(client);
        UA_Client_delete(client);
        return response.responseHeader.serviceResult;
    }


    UA_Client_disconnect(client);
    UA_Client_delete(client);

    return UA_STATUSCODE_GOOD;
}

UA_StatusCode UA_Server_register_discovery(UA_Server *server, const char* discoveryServerUrl, const char* semaphoreFilePath) {
    return register_server_with_discovery_server(server, discoveryServerUrl, UA_FALSE, semaphoreFilePath);
}

UA_StatusCode UA_Server_unregister_discovery(UA_Server *server, const char* discoveryServerUrl) {
    return register_server_with_discovery_server(server, discoveryServerUrl, UA_TRUE, NULL);
}
#endif<|MERGE_RESOLUTION|>--- conflicted
+++ resolved
@@ -57,22 +57,19 @@
             return i;
     }
 
-<<<<<<< HEAD
-    /* Add a new namespace to the namespace array */
-    server->namespaces = UA_realloc(server->namespaces,
-                                    sizeof(UA_String) * (server->namespacesSize + 1));
-    UA_String_copy(&nameString, &server->namespaces[server->namespacesSize]);
-=======
-    /* Add a new namespace to the namsepace array */
+    /* Make the array bigger */
     UA_String *newNS = UA_realloc(server->namespaces,
                                   sizeof(UA_String) * (server->namespacesSize + 1));
     if(!newNS)
         return 0;
     server->namespaces = newNS;
+
+    /* Copy the namespace string */
     UA_StatusCode retval = UA_String_copy(&name, &server->namespaces[server->namespacesSize]);
     if(retval != UA_STATUSCODE_GOOD)
         return 0;
->>>>>>> 33cf90dd
+
+    /* Announce the change (otherwise, the array appears unchanged) */
     ++server->namespacesSize;
     return (UA_UInt16)(server->namespacesSize - 1);
 }

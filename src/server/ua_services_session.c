#include "ua_services.h"
#include "ua_server_internal.h"
#include "ua_session_manager.h"
#include "ua_statuscodes.h"
#include "ua_util.h"

void Service_CreateSession(UA_Server *server, UA_SecureChannel *channel,
                           const UA_CreateSessionRequest *request,
                           UA_CreateSessionResponse *response) {
    response->responseHeader.serviceResult =
        UA_Array_copy(server->endpointDescriptions, (void**)&response->serverEndpoints,
                      &UA_TYPES[UA_TYPES_ENDPOINTDESCRIPTION], server->endpointDescriptionsSize);
    if(response->responseHeader.serviceResult != UA_STATUSCODE_GOOD)
        return;
    response->serverEndpointsSize = server->endpointDescriptionsSize;

	UA_Session *newSession;
    response->responseHeader.serviceResult = UA_SessionManager_createSession(&server->sessionManager,
                                                                             channel, request, &newSession);
	if(response->responseHeader.serviceResult != UA_STATUSCODE_GOOD)
		return;

	//bind session to channel
	channel->session = newSession;

    //TODO get maxResponseMessageSize internally
    newSession->maxResponseMessageSize = request->maxResponseMessageSize;
    response->sessionId = newSession->sessionId;
    response->revisedSessionTimeout = newSession->timeout;
    response->authenticationToken = newSession->authenticationToken;
    response->responseHeader.serviceResult = UA_String_copy(&request->sessionName, &newSession->sessionName);
    if(server->endpointDescriptions)
        response->responseHeader.serviceResult |=
            UA_ByteString_copy(&server->endpointDescriptions->serverCertificate, &response->serverCertificate);
    if(response->responseHeader.serviceResult != UA_STATUSCODE_GOOD) {
        UA_SessionManager_removeSession(&server->sessionManager, &newSession->authenticationToken);
         return;
    }
}

void Service_ActivateSession(UA_Server *server, UA_SecureChannel *channel,
                             const UA_ActivateSessionRequest *request,
                             UA_ActivateSessionResponse *response) {
    // make the channel know about the session
	UA_Session *foundSession =
        UA_SessionManager_getSession(&server->sessionManager,
                                     (const UA_NodeId*)&request->requestHeader.authenticationToken);

<<<<<<< HEAD
	if(foundSession == UA_NULL){
=======
	if(foundSession == UA_NULL) {
        response->responseHeader.serviceResult = UA_STATUSCODE_BADSESSIONIDINVALID;
        return;
	} else if(foundSession->validTill < UA_DateTime_now()) {
>>>>>>> 0aaf46d6
        response->responseHeader.serviceResult = UA_STATUSCODE_BADSESSIONIDINVALID;
        return;
	}

<<<<<<< HEAD
	if(foundSession->validTill < UA_DateTime_now()){
        response->responseHeader.serviceResult = UA_STATUSCODE_BADSESSIONIDINVALID;
        //TODO: maybe delete session? or wait for a recurring cleanup?
        return;
	}

=======
>>>>>>> 0aaf46d6
    UA_UserIdentityToken token;
    UA_UserIdentityToken_init(&token);
    size_t offset = 0;
    UA_UserIdentityToken_decodeBinary(&request->userIdentityToken.body, &offset, &token);

    UA_UserNameIdentityToken username_token;
    UA_UserNameIdentityToken_init(&username_token);

    if(token.policyId.data == UA_NULL) {
        /* 1) no policy defined */
        response->responseHeader.serviceResult = UA_STATUSCODE_BADIDENTITYTOKENINVALID;
<<<<<<< HEAD
        //todo cleanup session
        RETURN;
    }

    //anonymous logins
    if(server->config.Login_enableAnonymous && UA_String_equalchars(&token.policyId, ANONYMOUS_POLICY)){
        //success - activate
        channel->session = foundSession;
        channel->session->activated = UA_TRUE;
        //TODO: not sure if we have to do this, tests seem to work
        //if(foundSession->channel) //in case session is being rebound
        //    foundSession->channel->session = UA_NULL;
        foundSession->channel=channel;
        RETURN;
    //username logins
    }else if(server->config.Login_enableUsernamePassword && UA_String_equalchars(&token.policyId, USERNAME_POLICY)){
=======
    } else if(server->config.Login_enableAnonymous &&
              UA_String_equalchars(&token.policyId, ANONYMOUS_POLICY)) {
        /* 2) anonymous logins */
        if(foundSession->channel && foundSession->channel != channel)
            UA_SecureChannel_detachSession(foundSession->channel, foundSession);
        UA_SecureChannel_attachSession(channel, foundSession);
        foundSession->activated = UA_TRUE;
        UA_Session_updateLifetime(foundSession);
    } else if(server->config.Login_enableUsernamePassword &&
              UA_String_equalchars(&token.policyId, USERNAME_POLICY)) {
        /* 3) username logins */
>>>>>>> 0aaf46d6
        offset = 0;
        UA_UserNameIdentityToken_decodeBinary(&request->userIdentityToken.body, &offset, &username_token);
        if(username_token.encryptionAlgorithm.data != UA_NULL) {
            /* 3.1) we only support encryption */
            response->responseHeader.serviceResult = UA_STATUSCODE_BADIDENTITYTOKENINVALID;
        } else  if(username_token.userName.length == -1 && username_token.password.length == -1){
            /* 3.2) empty username and password */
            response->responseHeader.serviceResult = UA_STATUSCODE_BADIDENTITYTOKENINVALID;
<<<<<<< HEAD
            //todo cleanup session
            RETURN;
        }
        for(UA_UInt32 i=0;i<server->config.Login_loginsCount;++i){
            if(UA_String_equalchars(&username_token.userName, server->config.Login_usernames[i])
            && UA_String_equalchars(&username_token.password, server->config.Login_passwords[i])){
                //success - activate
                channel->session = foundSession;
                channel->session->activated = UA_TRUE;
                //TODO: not sure if we have to do this, tests seem to work
                //if(foundSession->channel) //in case session is being rebound
                //    foundSession->channel->session = UA_NULL;
                foundSession->channel=channel;
                RETURN;
=======
        } else {
            /* 3.3) ok, trying to match the username */
            UA_UInt32 i = 0;
            for(; i < server->config.Login_loginsCount; ++i) {
                if(UA_String_equalchars(&username_token.userName, server->config.Login_usernames[i])
                    && UA_String_equalchars(&username_token.password, server->config.Login_passwords[i])) {
                    /* success - activate */
                    if(foundSession->channel && foundSession->channel != channel)
                        UA_SecureChannel_detachSession(foundSession->channel, foundSession);
                    UA_SecureChannel_attachSession(channel, foundSession);
                    foundSession->activated = UA_TRUE;
                    UA_Session_updateLifetime(foundSession);
                    break;
                }
>>>>>>> 0aaf46d6
            }
            /* no username/pass matched */
            if(i >= server->config.Login_loginsCount)
                response->responseHeader.serviceResult = UA_STATUSCODE_BADUSERACCESSDENIED;
        }
    } else {
        response->responseHeader.serviceResult = UA_STATUSCODE_BADIDENTITYTOKENINVALID;
    }
    UA_UserIdentityToken_deleteMembers(&token);
    UA_UserNameIdentityToken_deleteMembers(&username_token);
    return;
}

void Service_CloseSession(UA_Server *server, UA_Session *session, const UA_CloseSessionRequest *request,
                          UA_CloseSessionResponse *response) {
	UA_Session *foundSession =
        UA_SessionManager_getSession(&server->sessionManager,
		                             (const UA_NodeId*)&request->requestHeader.authenticationToken);
	if(foundSession == UA_NULL)
		response->responseHeader.serviceResult = UA_STATUSCODE_BADSESSIONIDINVALID;
	else 
        response->responseHeader.serviceResult =
            UA_SessionManager_removeSession(&server->sessionManager, &session->authenticationToken);
}<|MERGE_RESOLUTION|>--- conflicted
+++ resolved
@@ -19,9 +19,6 @@
                                                                              channel, request, &newSession);
 	if(response->responseHeader.serviceResult != UA_STATUSCODE_GOOD)
 		return;
-
-	//bind session to channel
-	channel->session = newSession;
 
     //TODO get maxResponseMessageSize internally
     newSession->maxResponseMessageSize = request->maxResponseMessageSize;
@@ -46,27 +43,14 @@
         UA_SessionManager_getSession(&server->sessionManager,
                                      (const UA_NodeId*)&request->requestHeader.authenticationToken);
 
-<<<<<<< HEAD
-	if(foundSession == UA_NULL){
-=======
 	if(foundSession == UA_NULL) {
         response->responseHeader.serviceResult = UA_STATUSCODE_BADSESSIONIDINVALID;
         return;
 	} else if(foundSession->validTill < UA_DateTime_now()) {
->>>>>>> 0aaf46d6
         response->responseHeader.serviceResult = UA_STATUSCODE_BADSESSIONIDINVALID;
         return;
 	}
 
-<<<<<<< HEAD
-	if(foundSession->validTill < UA_DateTime_now()){
-        response->responseHeader.serviceResult = UA_STATUSCODE_BADSESSIONIDINVALID;
-        //TODO: maybe delete session? or wait for a recurring cleanup?
-        return;
-	}
-
-=======
->>>>>>> 0aaf46d6
     UA_UserIdentityToken token;
     UA_UserIdentityToken_init(&token);
     size_t offset = 0;
@@ -78,24 +62,6 @@
     if(token.policyId.data == UA_NULL) {
         /* 1) no policy defined */
         response->responseHeader.serviceResult = UA_STATUSCODE_BADIDENTITYTOKENINVALID;
-<<<<<<< HEAD
-        //todo cleanup session
-        RETURN;
-    }
-
-    //anonymous logins
-    if(server->config.Login_enableAnonymous && UA_String_equalchars(&token.policyId, ANONYMOUS_POLICY)){
-        //success - activate
-        channel->session = foundSession;
-        channel->session->activated = UA_TRUE;
-        //TODO: not sure if we have to do this, tests seem to work
-        //if(foundSession->channel) //in case session is being rebound
-        //    foundSession->channel->session = UA_NULL;
-        foundSession->channel=channel;
-        RETURN;
-    //username logins
-    }else if(server->config.Login_enableUsernamePassword && UA_String_equalchars(&token.policyId, USERNAME_POLICY)){
-=======
     } else if(server->config.Login_enableAnonymous &&
               UA_String_equalchars(&token.policyId, ANONYMOUS_POLICY)) {
         /* 2) anonymous logins */
@@ -107,7 +73,6 @@
     } else if(server->config.Login_enableUsernamePassword &&
               UA_String_equalchars(&token.policyId, USERNAME_POLICY)) {
         /* 3) username logins */
->>>>>>> 0aaf46d6
         offset = 0;
         UA_UserNameIdentityToken_decodeBinary(&request->userIdentityToken.body, &offset, &username_token);
         if(username_token.encryptionAlgorithm.data != UA_NULL) {
@@ -116,22 +81,6 @@
         } else  if(username_token.userName.length == -1 && username_token.password.length == -1){
             /* 3.2) empty username and password */
             response->responseHeader.serviceResult = UA_STATUSCODE_BADIDENTITYTOKENINVALID;
-<<<<<<< HEAD
-            //todo cleanup session
-            RETURN;
-        }
-        for(UA_UInt32 i=0;i<server->config.Login_loginsCount;++i){
-            if(UA_String_equalchars(&username_token.userName, server->config.Login_usernames[i])
-            && UA_String_equalchars(&username_token.password, server->config.Login_passwords[i])){
-                //success - activate
-                channel->session = foundSession;
-                channel->session->activated = UA_TRUE;
-                //TODO: not sure if we have to do this, tests seem to work
-                //if(foundSession->channel) //in case session is being rebound
-                //    foundSession->channel->session = UA_NULL;
-                foundSession->channel=channel;
-                RETURN;
-=======
         } else {
             /* 3.3) ok, trying to match the username */
             UA_UInt32 i = 0;
@@ -146,7 +95,6 @@
                     UA_Session_updateLifetime(foundSession);
                     break;
                 }
->>>>>>> 0aaf46d6
             }
             /* no username/pass matched */
             if(i >= server->config.Login_loginsCount)

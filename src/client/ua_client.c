--- conflicted
+++ resolved
@@ -18,7 +18,8 @@
 /* Create and Delete */
 /*********************/
 
-static void UA_Client_init(UA_Client* client, UA_ClientConfig config, UA_Logger logger) {
+static void UA_Client_init(UA_Client* client, UA_ClientConfig config,
+                           UA_Logger logger) {
     client->state = UA_CLIENTSTATE_READY;
     UA_Connection_init(&client->connection);
     UA_SecureChannel_init(&client->channel);
@@ -175,16 +176,12 @@
         return UA_STATUSCODE_BADSERVERNOTCONNECTED;
 
     UA_SecureConversationMessageHeader messageHeader;
-<<<<<<< HEAD
     messageHeader.messageHeader.messageTypeAndChunkType = UA_MESSAGETYPE_OPN + UA_CHUNKTYPE_FINAL;
     if(renew){
-=======
-    messageHeader.messageHeader.messageTypeAndFinal = UA_MESSAGETYPEANDFINAL_OPNF;
-    if(renew)
->>>>>>> f1a9cca3
         messageHeader.secureChannelId = client->channel.securityToken.channelId;
-    else
+    }else{
         messageHeader.secureChannelId = 0;
+    }
 
     UA_SequenceHeader seqHeader;
     seqHeader.sequenceNumber = ++client->channel.sequenceNumber;

#define _XOPEN_SOURCE 500
#include <stdlib.h>
#include <stdio.h>

#include "ua_types.h"
#include "ua_types_generated.h"
#include "ua_types_encoding_binary.h"
#include "ua_util.h"
#include "check.h"

START_TEST(newAndEmptyObjectShallBeDeleted) {
	// given
	void *obj = UA_new(&UA_TYPES[_i]);
	// then
	ck_assert_ptr_ne(obj, NULL);
    // finally
	UA_delete(obj, &UA_TYPES[_i]);
}
END_TEST

START_TEST(arrayCopyShallMakeADeepCopy) {
	// given
	UA_String a1[3];
	a1[0] = (UA_String){1, (UA_Byte*)"a"};
	a1[1] = (UA_String){2, (UA_Byte*)"bb"};
	a1[2] = (UA_String){3, (UA_Byte*)"ccc"};
	// when
	UA_String *a2;
	UA_Int32 retval = UA_Array_copy((const void *)a1, 3, (void **)&a2, &UA_TYPES[UA_TYPES_STRING]);
	// then
	ck_assert_int_eq(retval, UA_STATUSCODE_GOOD);
	ck_assert_int_eq(a1[0].length, 1);
	ck_assert_int_eq(a1[1].length, 2);
	ck_assert_int_eq(a1[2].length, 3);
	ck_assert_int_eq(a1[0].length, a2[0].length);
	ck_assert_int_eq(a1[1].length, a2[1].length);
	ck_assert_int_eq(a1[2].length, a2[2].length);
	ck_assert_ptr_ne(a1[0].data, a2[0].data);
	ck_assert_ptr_ne(a1[1].data, a2[1].data);
	ck_assert_ptr_ne(a1[2].data, a2[2].data);
	ck_assert_int_eq(a1[0].data[0], a2[0].data[0]);
	ck_assert_int_eq(a1[1].data[0], a2[1].data[0]);
	ck_assert_int_eq(a1[2].data[0], a2[2].data[0]);
	// finally
	UA_Array_delete((void *)a2, 3, &UA_TYPES[UA_TYPES_STRING]);
}
END_TEST

START_TEST(encodeShallYieldDecode) {
	// given
	UA_ByteString msg1, msg2;
	size_t pos = 0;
	void *obj1 = UA_new(&UA_TYPES[_i]);
    UA_StatusCode retval = UA_ByteString_allocBuffer(&msg1, 65000); // fixed buf size
	ck_assert_int_eq(retval, UA_STATUSCODE_GOOD);
    retval = UA_encodeBinary(obj1, &UA_TYPES[_i], NULL, NULL, &msg1, &pos);
    msg1.length = pos;
	if(retval != UA_STATUSCODE_GOOD) {
		UA_delete(obj1, &UA_TYPES[_i]);
		UA_ByteString_deleteMembers(&msg1);
		return;	
	}

	// when
	void *obj2 = UA_new(&UA_TYPES[_i]);
	pos = 0; retval = UA_decodeBinary(&msg1, &pos, obj2, &UA_TYPES[_i]);
	ck_assert_msg(retval == UA_STATUSCODE_GOOD, "could not decode idx=%d,nodeid=%i", _i, UA_TYPES[_i].typeId.identifier.numeric);
	ck_assert(!memcmp(obj1, obj2, UA_TYPES[_i].memSize)); // bit identical decoding
    assert(!memcmp(obj1, obj2, UA_TYPES[_i].memSize));
	retval = UA_ByteString_allocBuffer(&msg2, 65000);
	ck_assert_int_eq(retval, UA_STATUSCODE_GOOD);
	pos = 0; retval = UA_encodeBinary(obj2, &UA_TYPES[_i], NULL, NULL, &msg2, &pos);
    msg2.length = pos;
	ck_assert_int_eq(retval, UA_STATUSCODE_GOOD);

	// then
	ck_assert_msg(UA_ByteString_equal(&msg1, &msg2) == true, "messages differ idx=%d,nodeid=%i", _i,
                  UA_TYPES[_i].typeId.identifier.numeric);

	// finally
	UA_delete(obj1, &UA_TYPES[_i]);
	UA_delete(obj2, &UA_TYPES[_i]);
	UA_ByteString_deleteMembers(&msg1);
	UA_ByteString_deleteMembers(&msg2);
}
END_TEST

START_TEST(decodeShallFailWithTruncatedBufferButSurvive) {
	// given
	UA_ByteString msg1;
	void *obj1 = UA_new(&UA_TYPES[_i]);
	size_t pos = 0;
    UA_StatusCode retval = UA_ByteString_allocBuffer(&msg1, 65000); // fixed buf size
    retval |= UA_encodeBinary(obj1, &UA_TYPES[_i], NULL, NULL, &msg1, &pos);
	UA_delete(obj1, &UA_TYPES[_i]);
    if(retval != UA_STATUSCODE_GOOD) {
        UA_ByteString_deleteMembers(&msg1);
        return; // e.g. variants cannot be encoded after an init without failing (no datatype set)
    }
	// when
	void *obj2 = UA_new(&UA_TYPES[_i]);
	pos = 0;
	msg1.length = pos / 2;
	//fprintf(stderr,"testing %s with half buffer\n",UA_TYPES[_i].name);
	retval = UA_decodeBinary(&msg1, &pos, obj2, &UA_TYPES[_i]);
	ck_assert_int_ne(retval, UA_STATUSCODE_GOOD);
	//then
	// finally
	//fprintf(stderr,"delete %s with half buffer\n",UA_TYPES[_i].name);
	UA_delete(obj2, &UA_TYPES[_i]);
	UA_ByteString_deleteMembers(&msg1);
}
END_TEST

#define RANDOM_TESTS 1000

START_TEST(decodeScalarBasicTypeFromRandomBufferShallSucceed) {
	// given
	void *obj1 = NULL;
	UA_ByteString msg1;
	UA_Int32 retval = UA_STATUSCODE_GOOD;
	UA_Int32 buflen = 256;
	retval = UA_ByteString_allocBuffer(&msg1, buflen); // fixed size
#ifdef _WIN32
	srand(42);
#else
	srandom(42);
#endif
	for(int n = 0;n < RANDOM_TESTS;n++) {
		for(UA_Int32 i = 0;i < buflen;i++) {
#ifdef _WIN32
			UA_UInt32 rnd;
			rnd = rand();
			msg1.data[i] = rnd;
#else
			msg1.data[i] = (UA_Byte)random();  // when
#endif
		}
		size_t pos = 0;
		obj1 = UA_new(&UA_TYPES[_i]);
		retval |= UA_decodeBinary(&msg1, &pos, obj1, &UA_TYPES[_i]);
		//then
		ck_assert_msg(retval == UA_STATUSCODE_GOOD, "Decoding %d from random buffer", UA_TYPES[_i].typeId.identifier.numeric);
		// finally
		UA_delete(obj1, &UA_TYPES[_i]);
	}
	UA_ByteString_deleteMembers(&msg1);
}
END_TEST

START_TEST(decodeComplexTypeFromRandomBufferShallSurvive) {
	// given
	UA_ByteString msg1;
	UA_Int32 retval = UA_STATUSCODE_GOOD;
	UA_Int32 buflen = 256;
	retval = UA_ByteString_allocBuffer(&msg1, buflen); // fixed size
#ifdef _WIN32
	srand(42);
#else
	srandom(42);
#endif
	// when
	for(int n = 0;n < RANDOM_TESTS;n++) {
		for(UA_Int32 i = 0;i < buflen;i++) {
#ifdef _WIN32
			UA_UInt32 rnd;
			rnd = rand();
			msg1.data[i] = rnd;
#else
			msg1.data[i] = (UA_Byte)random();  // when
#endif
		}
		size_t pos = 0;
		void *obj1 = UA_new(&UA_TYPES[_i]);
		retval |= UA_decodeBinary(&msg1, &pos, obj1, &UA_TYPES[_i]);
		UA_delete(obj1, &UA_TYPES[_i]);
	}

	// finally
	UA_ByteString_deleteMembers(&msg1);
}
END_TEST

START_TEST(calcSizeBinaryShallBeCorrect) {
    /* Empty variants (with no type defined) cannot be encoded. This is intentional. */
    if(_i == UA_TYPES_VARIANT ||
       _i == UA_TYPES_VARIABLEATTRIBUTES ||
       _i == UA_TYPES_VARIABLETYPEATTRIBUTES)
        return;
	void *obj = UA_new(&UA_TYPES[_i]);
    size_t predicted_size = UA_calcSizeBinary(obj, &UA_TYPES[_i]);
	ck_assert_int_ne(predicted_size, 0);
    UA_ByteString msg;
    UA_StatusCode retval = UA_ByteString_allocBuffer(&msg, predicted_size);
	ck_assert_int_eq(retval, UA_STATUSCODE_GOOD);
    size_t offset = 0;
<<<<<<< HEAD
    retval = UA_encodeBinary(obj, &UA_TYPES[_i], NULL, NULL, &msg, &offset);
=======
    retval = UA_encodeBinary(obj, &UA_TYPES[_i], &msg, &offset);
    if(retval)
        printf("%i\n",_i);
>>>>>>> f1a9cca3
	ck_assert_int_eq(retval, UA_STATUSCODE_GOOD);
	ck_assert_int_eq(offset, predicted_size);
    UA_delete(obj, &UA_TYPES[_i]);
    UA_ByteString_deleteMembers(&msg);
}
END_TEST

int main(void) {
	int number_failed = 0;
	SRunner *sr;

	Suite *s  = suite_create("testMemoryHandling");
	TCase *tc = tcase_create("Empty Objects");
	tcase_add_loop_test(tc, newAndEmptyObjectShallBeDeleted, UA_TYPES_BOOLEAN, UA_TYPES_COUNT - 1);
	tcase_add_test(tc, arrayCopyShallMakeADeepCopy);
	tcase_add_loop_test(tc, encodeShallYieldDecode, UA_TYPES_BOOLEAN, UA_TYPES_COUNT - 1);
	suite_add_tcase(s, tc);
	tc = tcase_create("Truncated Buffers");
	tcase_add_loop_test(tc, decodeShallFailWithTruncatedBufferButSurvive, UA_TYPES_BOOLEAN, UA_TYPES_COUNT - 1);
	suite_add_tcase(s, tc);

	tc = tcase_create("Fuzzing with Random Buffers");
	tcase_add_loop_test(tc, decodeScalarBasicTypeFromRandomBufferShallSucceed, UA_TYPES_BOOLEAN, UA_TYPES_DOUBLE);
	tcase_add_loop_test(tc, decodeComplexTypeFromRandomBufferShallSurvive, UA_TYPES_NODEID, UA_TYPES_COUNT - 1);
	suite_add_tcase(s, tc);

	tc = tcase_create("Test calcSizeBinary");
	tcase_add_loop_test(tc, calcSizeBinaryShallBeCorrect, UA_TYPES_BOOLEAN, UA_TYPES_COUNT - 1);
	suite_add_tcase(s, tc);

	sr = srunner_create(s);
	srunner_set_fork_status(sr, CK_NOFORK);
	srunner_run_all (sr, CK_NORMAL);
	number_failed += srunner_ntests_failed(sr);
	srunner_free(sr);

	return (number_failed == 0) ? EXIT_SUCCESS : EXIT_FAILURE;
}<|MERGE_RESOLUTION|>--- conflicted
+++ resolved
@@ -74,7 +74,7 @@
 	ck_assert_int_eq(retval, UA_STATUSCODE_GOOD);
 
 	// then
-	ck_assert_msg(UA_ByteString_equal(&msg1, &msg2) == true, "messages differ idx=%d,nodeid=%i", _i,
+	ck_assert_msg(UA_ByteString_equal(&msg1, &msg2) == UA_TRUE, "messages differ idx=%d,nodeid=%i", _i,
                   UA_TYPES[_i].typeId.identifier.numeric);
 
 	// finally
@@ -194,13 +194,9 @@
     UA_StatusCode retval = UA_ByteString_allocBuffer(&msg, predicted_size);
 	ck_assert_int_eq(retval, UA_STATUSCODE_GOOD);
     size_t offset = 0;
-<<<<<<< HEAD
-    retval = UA_encodeBinary(obj, &UA_TYPES[_i], NULL, NULL, &msg, &offset);
-=======
-    retval = UA_encodeBinary(obj, &UA_TYPES[_i], &msg, &offset);
+retval = UA_encodeBinary(obj, &UA_TYPES[_i], NULL, NULL, &msg, &offset);
     if(retval)
         printf("%i\n",_i);
->>>>>>> f1a9cca3
 	ck_assert_int_eq(retval, UA_STATUSCODE_GOOD);
 	ck_assert_int_eq(offset, predicted_size);
     UA_delete(obj, &UA_TYPES[_i]);
